--- conflicted
+++ resolved
@@ -548,15 +548,9 @@
   int WriteStringTable() {
     HprofRecord* rec = &current_record_;
 
-<<<<<<< HEAD
-    for (StringMapIterator it = strings_.begin(); it != strings_.end(); ++it) {
-      const std::string& string = (*it).first;
-      size_t id = (*it).second;
-=======
     for (std::pair<std::string, HprofStringId> p : strings_) {
       const std::string& string = p.first;
       size_t id = p.second;
->>>>>>> e016182a
 
       int err = current_record_.StartNewRecord(header_fp_, HPROF_TAG_STRING, HPROF_TIME);
       if (err != 0) {
