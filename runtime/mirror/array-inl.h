/*
 * Copyright (C) 2011 The Android Open Source Project
 *
 * Licensed under the Apache License, Version 2.0 (the "License");
 * you may not use this file except in compliance with the License.
 * You may obtain a copy of the License at
 *
 *      http://www.apache.org/licenses/LICENSE-2.0
 *
 * Unless required by applicable law or agreed to in writing, software
 * distributed under the License is distributed on an "AS IS" BASIS,
 * WITHOUT WARRANTIES OR CONDITIONS OF ANY KIND, either express or implied.
 * See the License for the specific language governing permissions and
 * limitations under the License.
 */

#ifndef ART_RUNTIME_MIRROR_ARRAY_INL_H_
#define ART_RUNTIME_MIRROR_ARRAY_INL_H_

#include "array.h"

#include "class.h"
<<<<<<< HEAD
=======
#include "gc/heap-inl.h"
>>>>>>> e016182a
#include "thread.h"
#include "utils.h"

namespace art {
namespace mirror {

inline uint32_t Array::ClassSize() {
  uint32_t vtable_entries = Object::kVTableLength;
  return Class::ComputeClassSize(true, vtable_entries, 0, 0, 0);
}

template<VerifyObjectFlags kVerifyFlags, ReadBarrierOption kReadBarrierOption>
inline size_t Array::SizeOf() {
  // This is safe from overflow because the array was already allocated, so we know it's sane.
  size_t component_size =
      GetClass<kVerifyFlags, kReadBarrierOption>()->template GetComponentSize<kReadBarrierOption>();
  // Don't need to check this since we already check this in GetClass.
  int32_t component_count =
      GetLength<static_cast<VerifyObjectFlags>(kVerifyFlags & ~kVerifyThis)>();
  size_t header_size = DataOffset(component_size).SizeValue();
  size_t data_size = component_count * component_size;
  return header_size + data_size;
}

<<<<<<< HEAD
inline Array* Array::Alloc(Thread* self, Class* array_class, int32_t component_count,
                           size_t component_size) {
=======
template<VerifyObjectFlags kVerifyFlags>
inline bool Array::CheckIsValidIndex(int32_t index) {
  if (UNLIKELY(static_cast<uint32_t>(index) >=
               static_cast<uint32_t>(GetLength<kVerifyFlags>()))) {
    ThrowArrayIndexOutOfBoundsException(index);
    return false;
  }
  return true;
}

static inline size_t ComputeArraySize(Thread* self, Class* array_class, int32_t component_count,
                                      size_t component_size)
    SHARED_LOCKS_REQUIRED(Locks::mutator_lock_) {
>>>>>>> e016182a
  DCHECK(array_class != NULL);
  DCHECK_GE(component_count, 0);
  DCHECK(array_class->IsArrayClass());

<<<<<<< HEAD
  size_t header_size = sizeof(Object) + (component_size == sizeof(int64_t) ? 8 : 4);
=======
  size_t header_size = Array::DataOffset(component_size).SizeValue();
>>>>>>> e016182a
  size_t data_size = component_count * component_size;
  size_t size = header_size + data_size;

  // Check for overflow and throw OutOfMemoryError if this was an unreasonable request.
  size_t component_shift = sizeof(size_t) * 8 - 1 - CLZ(component_size);
  if (UNLIKELY(data_size >> component_shift != size_t(component_count) || size < data_size)) {
    self->ThrowOutOfMemoryError(StringPrintf("%s of length %d would overflow",
                                             PrettyDescriptor(array_class).c_str(),
                                             component_count).c_str());
<<<<<<< HEAD
    return NULL;
  }

  gc::Heap* heap = Runtime::Current()->GetHeap();
  Array* array = down_cast<Array*>(heap->AllocObject(self, array_class, size));
  if (LIKELY(array != NULL)) {
    DCHECK(array->IsArrayInstance());
    array->SetLength(component_count);
  }
  return array;
}

inline Array* Array::Alloc(Thread* self, Class* array_class, int32_t component_count) {
  DCHECK(array_class->IsArrayClass());
  return Alloc(self, array_class, component_count, array_class->GetComponentSize());
=======
    return 0;  // failure
  }
  return size;
}

// Used for setting the array length in the allocation code path to ensure it is guarded by a
// StoreStore fence.
class SetLengthVisitor {
 public:
  explicit SetLengthVisitor(int32_t length) : length_(length) {
  }

  void operator()(Object* obj, size_t usable_size) const
      SHARED_LOCKS_REQUIRED(Locks::mutator_lock_) {
    UNUSED(usable_size);
    // Avoid AsArray as object is not yet in live bitmap or allocation stack.
    Array* array = down_cast<Array*>(obj);
    // DCHECK(array->IsArrayInstance());
    array->SetLength(length_);
  }

 private:
  const int32_t length_;

  DISALLOW_COPY_AND_ASSIGN(SetLengthVisitor);
};

// Similar to SetLengthVisitor, used for setting the array length to fill the usable size of an
// array.
class SetLengthToUsableSizeVisitor {
 public:
  SetLengthToUsableSizeVisitor(int32_t min_length, size_t header_size, size_t component_size) :
      minimum_length_(min_length), header_size_(header_size), component_size_(component_size) {
  }

  void operator()(Object* obj, size_t usable_size) const
      SHARED_LOCKS_REQUIRED(Locks::mutator_lock_) {
    // Avoid AsArray as object is not yet in live bitmap or allocation stack.
    Array* array = down_cast<Array*>(obj);
    // DCHECK(array->IsArrayInstance());
    int32_t length = (usable_size - header_size_) / component_size_;
    DCHECK_GE(length, minimum_length_);
    byte* old_end = reinterpret_cast<byte*>(array->GetRawData(component_size_, minimum_length_));
    byte* new_end = reinterpret_cast<byte*>(array->GetRawData(component_size_, length));
    // Ensure space beyond original allocation is zeroed.
    memset(old_end, 0, new_end - old_end);
    array->SetLength(length);
  }

 private:
  const int32_t minimum_length_;
  const size_t header_size_;
  const size_t component_size_;

  DISALLOW_COPY_AND_ASSIGN(SetLengthToUsableSizeVisitor);
};

template <bool kIsInstrumented>
inline Array* Array::Alloc(Thread* self, Class* array_class, int32_t component_count,
                           size_t component_size, gc::AllocatorType allocator_type,
                           bool fill_usable) {
  DCHECK(allocator_type != gc::kAllocatorTypeLOS);
  size_t size = ComputeArraySize(self, array_class, component_count, component_size);
  if (UNLIKELY(size == 0)) {
    return nullptr;
  }
  gc::Heap* heap = Runtime::Current()->GetHeap();
  Array* result;
  if (!fill_usable) {
    SetLengthVisitor visitor(component_count);
    result = down_cast<Array*>(
        heap->AllocObjectWithAllocator<kIsInstrumented, true>(self, array_class, size,
                                                              allocator_type, visitor));
  } else {
    SetLengthToUsableSizeVisitor visitor(component_count, DataOffset(component_size).SizeValue(),
                                         component_size);
    result = down_cast<Array*>(
        heap->AllocObjectWithAllocator<kIsInstrumented, true>(self, array_class, size,
                                                              allocator_type, visitor));
  }
  if (kIsDebugBuild && result != nullptr && Runtime::Current()->IsStarted()) {
    array_class = result->GetClass();  // In case the array class moved.
    CHECK_EQ(array_class->GetComponentSize(), component_size);
    if (!fill_usable) {
      CHECK_EQ(result->SizeOf(), size);
    } else {
      CHECK_GE(result->SizeOf(), size);
    }
  }
  return result;
}

template<class T>
inline void PrimitiveArray<T>::VisitRoots(RootCallback* callback, void* arg) {
  if (!array_class_.IsNull()) {
    array_class_.VisitRoot(callback, arg, 0, kRootStickyClass);
  }
}

template<typename T>
inline PrimitiveArray<T>* PrimitiveArray<T>::Alloc(Thread* self, size_t length) {
  Array* raw_array = Array::Alloc<true>(self, GetArrayClass(), length, sizeof(T),
                                        Runtime::Current()->GetHeap()->GetCurrentAllocator());
  return down_cast<PrimitiveArray<T>*>(raw_array);
}

template<typename T>
inline T PrimitiveArray<T>::Get(int32_t i) {
  if (!CheckIsValidIndex(i)) {
    DCHECK(Thread::Current()->IsExceptionPending());
    return T(0);
  }
  return GetWithoutChecks(i);
}

template<typename T>
inline void PrimitiveArray<T>::Set(int32_t i, T value) {
  if (Runtime::Current()->IsActiveTransaction()) {
    Set<true>(i, value);
  } else {
    Set<false>(i, value);
  }
}

template<typename T>
template<bool kTransactionActive, bool kCheckTransaction>
inline void PrimitiveArray<T>::Set(int32_t i, T value) {
  if (CheckIsValidIndex(i)) {
    SetWithoutChecks<kTransactionActive, kCheckTransaction>(i, value);
  } else {
    DCHECK(Thread::Current()->IsExceptionPending());
  }
}

template<typename T>
template<bool kTransactionActive, bool kCheckTransaction>
inline void PrimitiveArray<T>::SetWithoutChecks(int32_t i, T value) {
  if (kCheckTransaction) {
    DCHECK_EQ(kTransactionActive, Runtime::Current()->IsActiveTransaction());
  }
  if (kTransactionActive) {
    Runtime::Current()->RecordWriteArray(this, i, GetWithoutChecks(i));
  }
  DCHECK(CheckIsValidIndex(i));
  GetData()[i] = value;
}
// Backward copy where elements are of aligned appropriately for T. Count is in T sized units.
// Copies are guaranteed not to tear when the sizeof T is less-than 64bit.
template<typename T>
static inline void ArrayBackwardCopy(T* d, const T* s, int32_t count) {
  d += count;
  s += count;
  for (int32_t i = 0; i < count; ++i) {
    d--;
    s--;
    *d = *s;
  }
}

// Forward copy where elements are of aligned appropriately for T. Count is in T sized units.
// Copies are guaranteed not to tear when the sizeof T is less-than 64bit.
template<typename T>
static inline void ArrayForwardCopy(T* d, const T* s, int32_t count) {
  for (int32_t i = 0; i < count; ++i) {
    *d = *s;
    d++;
    s++;
  }
}

template<class T>
inline void PrimitiveArray<T>::Memmove(int32_t dst_pos, PrimitiveArray<T>* src, int32_t src_pos,
                                       int32_t count) {
  if (UNLIKELY(count == 0)) {
    return;
  }
  DCHECK_GE(dst_pos, 0);
  DCHECK_GE(src_pos, 0);
  DCHECK_GT(count, 0);
  DCHECK(src != nullptr);
  DCHECK_LT(dst_pos, GetLength());
  DCHECK_LE(dst_pos, GetLength() - count);
  DCHECK_LT(src_pos, src->GetLength());
  DCHECK_LE(src_pos, src->GetLength() - count);

  // Note for non-byte copies we can't rely on standard libc functions like memcpy(3) and memmove(3)
  // in our implementation, because they may copy byte-by-byte.
  if (LIKELY(src != this)) {
    // Memcpy ok for guaranteed non-overlapping distinct arrays.
    Memcpy(dst_pos, src, src_pos, count);
  } else {
    // Handle copies within the same array using the appropriate direction copy.
    void* dst_raw = GetRawData(sizeof(T), dst_pos);
    const void* src_raw = src->GetRawData(sizeof(T), src_pos);
    if (sizeof(T) == sizeof(uint8_t)) {
      uint8_t* d = reinterpret_cast<uint8_t*>(dst_raw);
      const uint8_t* s = reinterpret_cast<const uint8_t*>(src_raw);
      memmove(d, s, count);
    } else {
      const bool copy_forward = (dst_pos < src_pos) || (dst_pos - src_pos >= count);
      if (sizeof(T) == sizeof(uint16_t)) {
        uint16_t* d = reinterpret_cast<uint16_t*>(dst_raw);
        const uint16_t* s = reinterpret_cast<const uint16_t*>(src_raw);
        if (copy_forward) {
          ArrayForwardCopy<uint16_t>(d, s, count);
        } else {
          ArrayBackwardCopy<uint16_t>(d, s, count);
        }
      } else if (sizeof(T) == sizeof(uint32_t)) {
        uint32_t* d = reinterpret_cast<uint32_t*>(dst_raw);
        const uint32_t* s = reinterpret_cast<const uint32_t*>(src_raw);
        if (copy_forward) {
          ArrayForwardCopy<uint32_t>(d, s, count);
        } else {
          ArrayBackwardCopy<uint32_t>(d, s, count);
        }
      } else {
        DCHECK_EQ(sizeof(T), sizeof(uint64_t));
        uint64_t* d = reinterpret_cast<uint64_t*>(dst_raw);
        const uint64_t* s = reinterpret_cast<const uint64_t*>(src_raw);
        if (copy_forward) {
          ArrayForwardCopy<uint64_t>(d, s, count);
        } else {
          ArrayBackwardCopy<uint64_t>(d, s, count);
        }
      }
    }
  }
}

template<class T>
inline void PrimitiveArray<T>::Memcpy(int32_t dst_pos, PrimitiveArray<T>* src, int32_t src_pos,
                                      int32_t count) {
  if (UNLIKELY(count == 0)) {
    return;
  }
  DCHECK_GE(dst_pos, 0);
  DCHECK_GE(src_pos, 0);
  DCHECK_GT(count, 0);
  DCHECK(src != nullptr);
  DCHECK_LT(dst_pos, GetLength());
  DCHECK_LE(dst_pos, GetLength() - count);
  DCHECK_LT(src_pos, src->GetLength());
  DCHECK_LE(src_pos, src->GetLength() - count);

  // Note for non-byte copies we can't rely on standard libc functions like memcpy(3) and memmove(3)
  // in our implementation, because they may copy byte-by-byte.
  void* dst_raw = GetRawData(sizeof(T), dst_pos);
  const void* src_raw = src->GetRawData(sizeof(T), src_pos);
  if (sizeof(T) == sizeof(uint8_t)) {
    memcpy(dst_raw, src_raw, count);
  } else if (sizeof(T) == sizeof(uint16_t)) {
    uint16_t* d = reinterpret_cast<uint16_t*>(dst_raw);
    const uint16_t* s = reinterpret_cast<const uint16_t*>(src_raw);
    ArrayForwardCopy<uint16_t>(d, s, count);
  } else if (sizeof(T) == sizeof(uint32_t)) {
    uint32_t* d = reinterpret_cast<uint32_t*>(dst_raw);
    const uint32_t* s = reinterpret_cast<const uint32_t*>(src_raw);
    ArrayForwardCopy<uint32_t>(d, s, count);
  } else {
    DCHECK_EQ(sizeof(T), sizeof(uint64_t));
    uint64_t* d = reinterpret_cast<uint64_t*>(dst_raw);
    const uint64_t* s = reinterpret_cast<const uint64_t*>(src_raw);
    ArrayForwardCopy<uint64_t>(d, s, count);
  }
>>>>>>> e016182a
}

}  // namespace mirror
}  // namespace art

#endif  // ART_RUNTIME_MIRROR_ARRAY_INL_H_<|MERGE_RESOLUTION|>--- conflicted
+++ resolved
@@ -20,10 +20,7 @@
 #include "array.h"
 
 #include "class.h"
-<<<<<<< HEAD
-=======
 #include "gc/heap-inl.h"
->>>>>>> e016182a
 #include "thread.h"
 #include "utils.h"
 
@@ -48,10 +45,6 @@
   return header_size + data_size;
 }
 
-<<<<<<< HEAD
-inline Array* Array::Alloc(Thread* self, Class* array_class, int32_t component_count,
-                           size_t component_size) {
-=======
 template<VerifyObjectFlags kVerifyFlags>
 inline bool Array::CheckIsValidIndex(int32_t index) {
   if (UNLIKELY(static_cast<uint32_t>(index) >=
@@ -65,16 +58,11 @@
 static inline size_t ComputeArraySize(Thread* self, Class* array_class, int32_t component_count,
                                       size_t component_size)
     SHARED_LOCKS_REQUIRED(Locks::mutator_lock_) {
->>>>>>> e016182a
   DCHECK(array_class != NULL);
   DCHECK_GE(component_count, 0);
   DCHECK(array_class->IsArrayClass());
 
-<<<<<<< HEAD
-  size_t header_size = sizeof(Object) + (component_size == sizeof(int64_t) ? 8 : 4);
-=======
   size_t header_size = Array::DataOffset(component_size).SizeValue();
->>>>>>> e016182a
   size_t data_size = component_count * component_size;
   size_t size = header_size + data_size;
 
@@ -84,23 +72,6 @@
     self->ThrowOutOfMemoryError(StringPrintf("%s of length %d would overflow",
                                              PrettyDescriptor(array_class).c_str(),
                                              component_count).c_str());
-<<<<<<< HEAD
-    return NULL;
-  }
-
-  gc::Heap* heap = Runtime::Current()->GetHeap();
-  Array* array = down_cast<Array*>(heap->AllocObject(self, array_class, size));
-  if (LIKELY(array != NULL)) {
-    DCHECK(array->IsArrayInstance());
-    array->SetLength(component_count);
-  }
-  return array;
-}
-
-inline Array* Array::Alloc(Thread* self, Class* array_class, int32_t component_count) {
-  DCHECK(array_class->IsArrayClass());
-  return Alloc(self, array_class, component_count, array_class->GetComponentSize());
-=======
     return 0;  // failure
   }
   return size;
@@ -366,7 +337,6 @@
     const uint64_t* s = reinterpret_cast<const uint64_t*>(src_raw);
     ArrayForwardCopy<uint64_t>(d, s, count);
   }
->>>>>>> e016182a
 }
 
 }  // namespace mirror
