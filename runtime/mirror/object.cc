--- conflicted
+++ resolved
@@ -39,42 +39,6 @@
 namespace art {
 namespace mirror {
 
-<<<<<<< HEAD
-Object* Object::Clone(Thread* self) {
-  mirror::Class* c = GetClass();
-  DCHECK(!c->IsClassClass());
-  // Object::SizeOf gets the right size even if we're an array.
-  // Using c->AllocObject() here would be wrong.
-  size_t num_bytes = SizeOf();
-  gc::Heap* heap = Runtime::Current()->GetHeap();
-  SirtRef<mirror::Object> sirt_this(self, this);
-  Object* copy = heap->AllocObject(self, c, num_bytes);
-  if (UNLIKELY(copy == nullptr)) {
-    return nullptr;
-  }
-  // Copy instance data.  We assume memcpy copies by words.
-  // TODO: expose and use move32.
-  byte* src_bytes = reinterpret_cast<byte*>(sirt_this.get());
-  byte* dst_bytes = reinterpret_cast<byte*>(copy);
-  size_t offset = sizeof(Object);
-  memcpy(dst_bytes + offset, src_bytes + offset, num_bytes - offset);
-  // Perform write barriers on copied object references.
-  c = copy->GetClass();  // Re-read Class in case it moved.
-  if (c->IsArrayClass()) {
-    if (!c->GetComponentType()->IsPrimitive()) {
-      const ObjectArray<Object>* array = copy->AsObjectArray<Object>();
-      heap->WriteBarrierArray(copy, 0, array->GetLength());
-    }
-  } else {
-    heap->WriteBarrierEveryFieldOf(copy);
-  }
-  if (c->IsFinalizable()) {
-    SirtRef<mirror::Object> sirt_copy(self, copy);
-    heap->AddFinalizerReference(self, copy);
-    return sirt_copy.get();
-  }
-  return copy;
-=======
 class CopyReferenceFieldsWithReadBarrierVisitor {
  public:
   explicit CopyReferenceFieldsWithReadBarrierVisitor(Object* dest_obj)
@@ -180,7 +144,6 @@
   } while ((expected_value & LockWord::kHashMask) == 0 ||
       !seed.CompareExchangeWeakRelaxed(expected_value, new_value));
   return expected_value & LockWord::kHashMask;
->>>>>>> e016182a
 }
 
 int32_t Object::IdentityHashCode() const {
