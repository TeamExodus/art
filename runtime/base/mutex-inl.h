/*
 * Copyright (C) 2011 The Android Open Source Project
 *
 * Licensed under the Apache License, Version 2.0 (the "License");
 * you may not use this file except in compliance with the License.
 * You may obtain a copy of the License at
 *
 *      http://www.apache.org/licenses/LICENSE-2.0
 *
 * Unless required by applicable law or agreed to in writing, software
 * distributed under the License is distributed on an "AS IS" BASIS,
 * WITHOUT WARRANTIES OR CONDITIONS OF ANY KIND, either express or implied.
 * See the License for the specific language governing permissions and
 * limitations under the License.
 */

#ifndef ART_RUNTIME_BASE_MUTEX_INL_H_
#define ART_RUNTIME_BASE_MUTEX_INL_H_

#include <inttypes.h>

#include "mutex.h"

#define ATRACE_TAG ATRACE_TAG_DALVIK

#include "cutils/trace.h"

#include "base/stringprintf.h"
#include "runtime.h"
#include "thread.h"

namespace art {

#define CHECK_MUTEX_CALL(call, args) CHECK_PTHREAD_CALL(call, args, name_)

#if ART_USE_FUTEXES
#include "linux/futex.h"
#include "sys/syscall.h"
#ifndef SYS_futex
#define SYS_futex __NR_futex
#endif
static inline int futex(volatile int *uaddr, int op, int val, const struct timespec *timeout, volatile int *uaddr2, int val3) {
  return syscall(SYS_futex, uaddr, op, val, timeout, uaddr2, val3);
}
#endif  // ART_USE_FUTEXES

#if defined(__APPLE__)

// This works on Mac OS 10.6 but hasn't been tested on older releases.
struct __attribute__((__may_alias__)) darwin_pthread_mutex_t {
  long padding0;  // NOLINT(runtime/int) exact match to darwin type
  int padding1;
  uint32_t padding2;
  int16_t padding3;
  int16_t padding4;
  uint32_t padding5;
  pthread_t darwin_pthread_mutex_owner;
  // ...other stuff we don't care about.
};

struct __attribute__((__may_alias__)) darwin_pthread_rwlock_t {
  long padding0;  // NOLINT(runtime/int) exact match to darwin type
  pthread_mutex_t padding1;
  int padding2;
  pthread_cond_t padding3;
  pthread_cond_t padding4;
  int padding5;
  int padding6;
  pthread_t darwin_pthread_rwlock_owner;
  // ...other stuff we don't care about.
};

#endif  // __APPLE__

#if defined(__GLIBC__)

struct __attribute__((__may_alias__)) glibc_pthread_mutex_t {
  int32_t padding0[2];
  int owner;
  // ...other stuff we don't care about.
};

struct __attribute__((__may_alias__)) glibc_pthread_rwlock_t {
#ifdef __LP64__
  int32_t padding0[6];
#else
  int32_t padding0[7];
#endif
  int writer;
  // ...other stuff we don't care about.
};

#endif  // __GLIBC__

class ScopedContentionRecorder {
 public:
  ScopedContentionRecorder(BaseMutex* mutex, uint64_t blocked_tid, uint64_t owner_tid)
      : mutex_(kLogLockContentions ? mutex : NULL),
        blocked_tid_(kLogLockContentions ? blocked_tid : 0),
        owner_tid_(kLogLockContentions ? owner_tid : 0),
        start_nano_time_(kLogLockContentions ? NanoTime() : 0) {
    if (ATRACE_ENABLED()) {
      std::string msg = StringPrintf("Lock contention on %s (owner tid: %" PRIu64 ")",
                                     mutex->GetName(), owner_tid);
      ATRACE_BEGIN(msg.c_str());
    }
  }

  ~ScopedContentionRecorder() {
    ATRACE_END();
    if (kLogLockContentions) {
      uint64_t end_nano_time = NanoTime();
      mutex_->RecordContention(blocked_tid_, owner_tid_, end_nano_time - start_nano_time_);
    }
  }

 private:
  BaseMutex* const mutex_;
  const uint64_t blocked_tid_;
  const uint64_t owner_tid_;
  const uint64_t start_nano_time_;
};

static inline uint64_t SafeGetTid(const Thread* self) {
  if (self != NULL) {
    return static_cast<uint64_t>(self->GetTid());
  } else {
    return static_cast<uint64_t>(GetTid());
  }
}

static inline void CheckUnattachedThread(LockLevel level) NO_THREAD_SAFETY_ANALYSIS {
  // The check below enumerates the cases where we expect not to be able to sanity check locks
  // on a thread. Lock checking is disabled to avoid deadlock when checking shutdown lock.
  // TODO: tighten this check.
  if (kDebugLocking) {
    Runtime* runtime = Runtime::Current();
    CHECK(runtime == nullptr || !runtime->IsStarted() || runtime->IsShuttingDownLocked() ||
          // Used during thread creation to avoid races with runtime shutdown. Thread::Current not
          // yet established.
          level == kRuntimeShutdownLock ||
          // Thread Ids are allocated/released before threads are established.
          level == kAllocatedThreadIdsLock ||
          // Thread LDT's are initialized without Thread::Current established.
          level == kModifyLdtLock ||
          // Threads are unregistered while holding the thread list lock, during this process they
          // no longer exist and so we expect an unlock with no self.
          level == kThreadListLock ||
          // Ignore logging which may or may not have set up thread data structures.
          level == kLoggingLock ||
          // Avoid recursive death.
          level == kAbortLock) << level;
  }
}

inline void BaseMutex::RegisterAsLocked(Thread* self) {
  if (UNLIKELY(self == NULL)) {
    CheckUnattachedThread(level_);
    return;
  }
  if (kDebugLocking) {
    // Check if a bad Mutex of this level or lower is held.
    bool bad_mutexes_held = false;
    for (int i = level_; i >= 0; --i) {
      BaseMutex* held_mutex = self->GetHeldMutex(static_cast<LockLevel>(i));
      if (UNLIKELY(held_mutex != NULL)) {
        LOG(ERROR) << "Lock level violation: holding \"" << held_mutex->name_ << "\" "
                   << "(level " << LockLevel(i) << " - " << i
                   << ") while locking \"" << name_ << "\" "
                   << "(level " << level_ << " - " << static_cast<int>(level_) << ")";
        if (i > kAbortLock) {
          // Only abort in the check below if this is more than abort level lock.
          bad_mutexes_held = true;
        }
      }
    }
    CHECK(!bad_mutexes_held);
  }
  // Don't record monitors as they are outside the scope of analysis. They may be inspected off of
  // the monitor list.
  if (level_ != kMonitorLock) {
    self->SetHeldMutex(level_, this);
  }
}

inline void BaseMutex::RegisterAsUnlocked(Thread* self) {
  if (UNLIKELY(self == NULL)) {
    CheckUnattachedThread(level_);
    return;
  }
  if (level_ != kMonitorLock) {
    if (kDebugLocking && !gAborting) {
      CHECK(self->GetHeldMutex(level_) == this) << "Unlocking on unacquired mutex: " << name_;
    }
    self->SetHeldMutex(level_, NULL);
  }
}

inline void ReaderWriterMutex::SharedLock(Thread* self) {
  DCHECK(self == NULL || self == Thread::Current());
#if ART_USE_FUTEXES
  bool done = false;
  do {
    int32_t cur_state = state_.LoadRelaxed();
    if (LIKELY(cur_state >= 0)) {
      // Add as an extra reader.
      done = state_.CompareExchangeWeakAcquire(cur_state, cur_state + 1);
    } else {
      // Owner holds it exclusively, hang up.
      ScopedContentionRecorder scr(this, GetExclusiveOwnerTid(), SafeGetTid(self));
      ++num_pending_readers_;
      if (futex(state_.Address(), FUTEX_WAIT, cur_state, NULL, NULL, 0) != 0) {
        if (errno != EAGAIN) {
          PLOG(FATAL) << "futex wait failed for " << name_;
        }
      }
      --num_pending_readers_;
    }
  } while (!done);
#else
  CHECK_MUTEX_CALL(pthread_rwlock_rdlock, (&rwlock_));
#endif
  DCHECK(exclusive_owner_ == 0U || exclusive_owner_ == -1U);
  RegisterAsLocked(self);
  AssertSharedHeld(self);
}

inline void ReaderWriterMutex::SharedUnlock(Thread* self) {
  DCHECK(self == NULL || self == Thread::Current());
  DCHECK(exclusive_owner_ == 0U || exclusive_owner_ == -1U);
  AssertSharedHeld(self);
  RegisterAsUnlocked(self);
#if ART_USE_FUTEXES
  bool done = false;
  do {
    int32_t cur_state = state_.LoadRelaxed();
    if (LIKELY(cur_state > 0)) {
      // Reduce state by 1 and impose lock release load/store ordering.
      // Note, the relaxed loads below musn't reorder before the CompareExchange.
      // TODO: the ordering here is non-trivial as state is split across 3 fields, fix by placing
      // a status bit into the state on contention.
      done = state_.CompareExchangeWeakSequentiallyConsistent(cur_state, cur_state - 1);
      if (done && (cur_state - 1) == 0) {  // Weak CAS may fail spuriously.
        if (num_pending_writers_.LoadRelaxed() > 0 ||
            num_pending_readers_.LoadRelaxed() > 0) {
          // Wake any exclusive waiters as there are now no readers.
          futex(state_.Address(), FUTEX_WAKE, -1, NULL, NULL, 0);
        }
      }
    } else {
      LOG(FATAL) << "Unexpected state_:" << cur_state << " for " << name_;
    }
  } while (!done);
#else
  CHECK_MUTEX_CALL(pthread_rwlock_unlock, (&rwlock_));
#endif
}

inline bool Mutex::IsExclusiveHeld(const Thread* self) const {
  DCHECK(self == NULL || self == Thread::Current());
  bool result = (GetExclusiveOwnerTid() == SafeGetTid(self));
  if (kDebugLocking) {
    // Sanity debug check that if we think it is locked we have it in our held mutexes.
    if (result && self != NULL && level_ != kMonitorLock && !gAborting) {
      CHECK_EQ(self->GetHeldMutex(level_), this);
    }
  }
  return result;
}

inline uint64_t Mutex::GetExclusiveOwnerTid() const {
<<<<<<< HEAD
#if ART_USE_FUTEXES
  return exclusive_owner_;
#elif defined(__BIONIC__)
  return static_cast<uint64_t>((mutex_.value >> 16) & 0xffff);
#elif defined(__GLIBC__)
  return reinterpret_cast<const glibc_pthread_mutex_t*>(&mutex_)->owner;
#elif defined(__APPLE__)
  const darwin_pthread_mutex_t* dpmutex = reinterpret_cast<const darwin_pthread_mutex_t*>(&mutex_);
  pthread_t owner = dpmutex->darwin_pthread_mutex_owner;
  // 0 for unowned, -1 for PTHREAD_MTX_TID_SWITCHING
  // TODO: should we make darwin_pthread_mutex_owner volatile and recheck until not -1?
  if ((owner == (pthread_t)0) || (owner == (pthread_t)-1)) {
    return 0;
  }
  uint64_t tid;
  CHECK_PTHREAD_CALL(pthread_threadid_np, (owner, &tid), __FUNCTION__);  // Requires Mac OS 10.6
  return tid;
#else
#error unsupported C library
#endif
=======
  return exclusive_owner_;
>>>>>>> e016182a
}

inline bool ReaderWriterMutex::IsExclusiveHeld(const Thread* self) const {
  DCHECK(self == NULL || self == Thread::Current());
  bool result = (GetExclusiveOwnerTid() == SafeGetTid(self));
  if (kDebugLocking) {
    // Sanity that if the pthread thinks we own the lock the Thread agrees.
    if (self != NULL && result)  {
      CHECK_EQ(self->GetHeldMutex(level_), this);
    }
  }
  return result;
}

inline uint64_t ReaderWriterMutex::GetExclusiveOwnerTid() const {
#if ART_USE_FUTEXES
<<<<<<< HEAD
  int32_t state = state_;
=======
  int32_t state = state_.LoadRelaxed();
>>>>>>> e016182a
  if (state == 0) {
    return 0;  // No owner.
  } else if (state > 0) {
    return -1;  // Shared.
  } else {
    return exclusive_owner_;
  }
#else
<<<<<<< HEAD
#if defined(__BIONIC__)
  return rwlock_.writerThreadId;
#elif defined(__GLIBC__)
  return reinterpret_cast<const glibc_pthread_rwlock_t*>(&rwlock_)->writer;
#elif defined(__APPLE__)
  const darwin_pthread_rwlock_t*
      dprwlock = reinterpret_cast<const darwin_pthread_rwlock_t*>(&rwlock_);
  pthread_t owner = dprwlock->darwin_pthread_rwlock_owner;
  if (owner == (pthread_t)0) {
    return 0;
  }
  uint64_t tid;
  CHECK_PTHREAD_CALL(pthread_threadid_np, (owner, &tid), __FUNCTION__);  // Requires Mac OS 10.6
  return tid;
#else
#error unsupported C library
#endif
=======
  return exclusive_owner_;
>>>>>>> e016182a
#endif
}

}  // namespace art

#endif  // ART_RUNTIME_BASE_MUTEX_INL_H_<|MERGE_RESOLUTION|>--- conflicted
+++ resolved
@@ -269,30 +269,7 @@
 }
 
 inline uint64_t Mutex::GetExclusiveOwnerTid() const {
-<<<<<<< HEAD
-#if ART_USE_FUTEXES
   return exclusive_owner_;
-#elif defined(__BIONIC__)
-  return static_cast<uint64_t>((mutex_.value >> 16) & 0xffff);
-#elif defined(__GLIBC__)
-  return reinterpret_cast<const glibc_pthread_mutex_t*>(&mutex_)->owner;
-#elif defined(__APPLE__)
-  const darwin_pthread_mutex_t* dpmutex = reinterpret_cast<const darwin_pthread_mutex_t*>(&mutex_);
-  pthread_t owner = dpmutex->darwin_pthread_mutex_owner;
-  // 0 for unowned, -1 for PTHREAD_MTX_TID_SWITCHING
-  // TODO: should we make darwin_pthread_mutex_owner volatile and recheck until not -1?
-  if ((owner == (pthread_t)0) || (owner == (pthread_t)-1)) {
-    return 0;
-  }
-  uint64_t tid;
-  CHECK_PTHREAD_CALL(pthread_threadid_np, (owner, &tid), __FUNCTION__);  // Requires Mac OS 10.6
-  return tid;
-#else
-#error unsupported C library
-#endif
-=======
-  return exclusive_owner_;
->>>>>>> e016182a
 }
 
 inline bool ReaderWriterMutex::IsExclusiveHeld(const Thread* self) const {
@@ -309,11 +286,7 @@
 
 inline uint64_t ReaderWriterMutex::GetExclusiveOwnerTid() const {
 #if ART_USE_FUTEXES
-<<<<<<< HEAD
-  int32_t state = state_;
-=======
   int32_t state = state_.LoadRelaxed();
->>>>>>> e016182a
   if (state == 0) {
     return 0;  // No owner.
   } else if (state > 0) {
@@ -322,27 +295,7 @@
     return exclusive_owner_;
   }
 #else
-<<<<<<< HEAD
-#if defined(__BIONIC__)
-  return rwlock_.writerThreadId;
-#elif defined(__GLIBC__)
-  return reinterpret_cast<const glibc_pthread_rwlock_t*>(&rwlock_)->writer;
-#elif defined(__APPLE__)
-  const darwin_pthread_rwlock_t*
-      dprwlock = reinterpret_cast<const darwin_pthread_rwlock_t*>(&rwlock_);
-  pthread_t owner = dprwlock->darwin_pthread_rwlock_owner;
-  if (owner == (pthread_t)0) {
-    return 0;
-  }
-  uint64_t tid;
-  CHECK_PTHREAD_CALL(pthread_threadid_np, (owner, &tid), __FUNCTION__);  // Requires Mac OS 10.6
-  return tid;
-#else
-#error unsupported C library
-#endif
-=======
   return exclusive_owner_;
->>>>>>> e016182a
 #endif
 }
 
