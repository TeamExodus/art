/*
 * Copyright (C) 2008 The Android Open Source Project
 *
 * Licensed under the Apache License, Version 2.0 (the "License");
 * you may not use this file except in compliance with the License.
 * You may obtain a copy of the License at
 *
 *      http://www.apache.org/licenses/LICENSE-2.0
 *
 * Unless required by applicable law or agreed to in writing, software
 * distributed under the License is distributed on an "AS IS" BASIS,
 * WITHOUT WARRANTIES OR CONDITIONS OF ANY KIND, either express or implied.
 * See the License for the specific language governing permissions and
 * limitations under the License.
 */

#include <algorithm>
#include <set>
#include <fcntl.h>
#ifdef __linux__
#include <sys/sendfile.h>
#else
#include <sys/socket.h>
#endif
#include <sys/stat.h>
#include <unistd.h>

#include "base/logging.h"
#include "base/stl_util.h"
#include "base/stringprintf.h"
#include "class_linker.h"
#include "common_throws.h"
#include "dex_file-inl.h"
#include "gc/space/image_space.h"
#include "gc/space/space-inl.h"
#include "image.h"
#include "jni_internal.h"
#include "mirror/class_loader.h"
#include "mirror/object-inl.h"
#include "mirror/string.h"
#include "oat.h"
#include "os.h"
#include "profiler.h"
#include "runtime.h"
#include "scoped_thread_state_change.h"
#include "ScopedFd.h"
#include "ScopedLocalRef.h"
#include "ScopedUtfChars.h"
#include "utils.h"
#include "well_known_classes.h"
#include "zip_archive.h"

namespace art {

// A smart pointer that provides read-only access to a Java string's UTF chars.
// Unlike libcore's NullableScopedUtfChars, this will *not* throw NullPointerException if
// passed a null jstring. The correct idiom is:
//
//   NullableScopedUtfChars name(env, javaName);
//   if (env->ExceptionCheck()) {
//       return NULL;
//   }
//   // ... use name.c_str()
//
// TODO: rewrite to get rid of this, or change ScopedUtfChars to offer this option.
class NullableScopedUtfChars {
 public:
  NullableScopedUtfChars(JNIEnv* env, jstring s) : mEnv(env), mString(s) {
    mUtfChars = (s != NULL) ? env->GetStringUTFChars(s, NULL) : NULL;
  }

  ~NullableScopedUtfChars() {
    if (mUtfChars) {
      mEnv->ReleaseStringUTFChars(mString, mUtfChars);
    }
  }

  const char* c_str() const {
    return mUtfChars;
  }

  size_t size() const {
    return strlen(mUtfChars);
  }

  // Element access.
  const char& operator[](size_t n) const {
    return mUtfChars[n];
  }

 private:
  JNIEnv* mEnv;
  jstring mString;
  const char* mUtfChars;

  // Disallow copy and assignment.
  NullableScopedUtfChars(const NullableScopedUtfChars&);
  void operator=(const NullableScopedUtfChars&);
};

static jlong DexFile_openDexFileNative(JNIEnv* env, jclass, jstring javaSourceName, jstring javaOutputName, jint) {
  ScopedUtfChars sourceName(env, javaSourceName);
  if (sourceName.c_str() == NULL) {
    return 0;
  }
  NullableScopedUtfChars outputName(env, javaOutputName);
  if (env->ExceptionCheck()) {
    return 0;
  }
<<<<<<< HEAD
  ScopedObjectAccess soa(env);

  uint32_t dex_location_checksum;
  if (!DexFile::GetChecksum(dex_location, &dex_location_checksum)) {
    LOG(WARNING) << "Failed to compute checksum: " << dex_location;
    ThrowLocation throw_location = soa.Self()->GetCurrentLocationForThrow();
    soa.Self()->ThrowNewExceptionF(throw_location, "Ljava/io/IOException;",
                                   "Unable to get checksum of dex file: %s", dex_location.c_str());
  }
=======
>>>>>>> e016182a

  ClassLinker* linker = Runtime::Current()->GetClassLinker();
  std::unique_ptr<std::vector<const DexFile*>> dex_files(new std::vector<const DexFile*>());
  std::vector<std::string> error_msgs;

  bool success = linker->OpenDexFilesFromOat(sourceName.c_str(), outputName.c_str(), &error_msgs,
                                             dex_files.get());

  if (success || !dex_files->empty()) {
    // In the case of non-success, we have not found or could not generate the oat file.
    // But we may still have found a dex file that we can use.
    return static_cast<jlong>(reinterpret_cast<uintptr_t>(dex_files.release()));
  } else {
    // The vector should be empty after a failed loading attempt.
    DCHECK_EQ(0U, dex_files->size());

    ScopedObjectAccess soa(env);
    CHECK(!error_msgs.empty());
    // The most important message is at the end. So set up nesting by going forward, which will
    // wrap the existing exception as a cause for the following one.
    auto it = error_msgs.begin();
    auto itEnd = error_msgs.end();
    for ( ; it != itEnd; ++it) {
      ThrowWrappedIOException("%s", it->c_str());
    }

    return 0;
  }
}

static std::vector<const DexFile*>* toDexFiles(jlong dex_file_address, JNIEnv* env) {
  std::vector<const DexFile*>* dex_files = reinterpret_cast<std::vector<const DexFile*>*>(
      static_cast<uintptr_t>(dex_file_address));
  if (UNLIKELY(dex_files == nullptr)) {
    ScopedObjectAccess soa(env);
    ThrowNullPointerException(NULL, "dex_file == null");
  }
  return dex_files;
}

static void DexFile_closeDexFile(JNIEnv* env, jclass, jlong cookie) {
  std::unique_ptr<std::vector<const DexFile*>> dex_files(toDexFiles(cookie, env));
  if (dex_files.get() == nullptr) {
    return;
  }
  ScopedObjectAccess soa(env);

  size_t index = 0;
  for (const DexFile* dex_file : *dex_files) {
    if (Runtime::Current()->GetClassLinker()->IsDexFileRegistered(*dex_file)) {
      (*dex_files)[index] = nullptr;
    }
    index++;
  }

  STLDeleteElements(dex_files.get());
  // Unique_ptr will delete the vector itself.
}

static jclass DexFile_defineClassNative(JNIEnv* env, jclass, jstring javaName, jobject javaLoader,
                                        jlong cookie) {
  std::vector<const DexFile*>* dex_files = toDexFiles(cookie, env);
  if (dex_files == NULL) {
    VLOG(class_linker) << "Failed to find dex_file";
    return NULL;
  }
  ScopedUtfChars class_name(env, javaName);
  if (class_name.c_str() == NULL) {
    VLOG(class_linker) << "Failed to find class_name";
    return NULL;
  }
  const std::string descriptor(DotToDescriptor(class_name.c_str()));

  for (const DexFile* dex_file : *dex_files) {
    const DexFile::ClassDef* dex_class_def = dex_file->FindClassDef(descriptor.c_str());
    if (dex_class_def != nullptr) {
      ScopedObjectAccess soa(env);
      ClassLinker* class_linker = Runtime::Current()->GetClassLinker();
      class_linker->RegisterDexFile(*dex_file);
      StackHandleScope<1> hs(soa.Self());
      Handle<mirror::ClassLoader> class_loader(
          hs.NewHandle(soa.Decode<mirror::ClassLoader*>(javaLoader)));
      mirror::Class* result = class_linker->DefineClass(descriptor.c_str(), class_loader, *dex_file,
                                                        *dex_class_def);
      if (result != nullptr) {
        VLOG(class_linker) << "DexFile_defineClassNative returning " << result;
        return soa.AddLocalReference<jclass>(result);
      }
    }
  }
  VLOG(class_linker) << "Failed to find dex_class_def";
  return nullptr;
}

// Needed as a compare functor for sets of const char
struct CharPointerComparator {
  bool operator()(const char *str1, const char *str2) const {
    return strcmp(str1, str2) < 0;
  }
};

// Note: this can be an expensive call, as we sort out duplicates in MultiDex files.
static jobjectArray DexFile_getClassNameList(JNIEnv* env, jclass, jlong cookie) {
  jobjectArray result = nullptr;
  std::vector<const DexFile*>* dex_files = toDexFiles(cookie, env);

  if (dex_files != nullptr) {
    // Push all class descriptors into a set. Use set instead of unordered_set as we want to
    // retrieve all in the end.
    std::set<const char*, CharPointerComparator> descriptors;
    for (const DexFile* dex_file : *dex_files) {
      for (size_t i = 0; i < dex_file->NumClassDefs(); ++i) {
        const DexFile::ClassDef& class_def = dex_file->GetClassDef(i);
        const char* descriptor = dex_file->GetClassDescriptor(class_def);
        descriptors.insert(descriptor);
      }
    }

    // Now create output array and copy the set into it.
    result = env->NewObjectArray(descriptors.size(), WellKnownClasses::java_lang_String, nullptr);
    if (result != nullptr) {
      auto it = descriptors.begin();
      auto it_end = descriptors.end();
      jsize i = 0;
      for (; it != it_end; it++, ++i) {
        std::string descriptor(DescriptorToDot(*it));
        ScopedLocalRef<jstring> jdescriptor(env, env->NewStringUTF(descriptor.c_str()));
        if (jdescriptor.get() == nullptr) {
          return nullptr;
        }
        env->SetObjectArrayElement(result, i, jdescriptor.get());
      }
    }
  }
  return result;
}

static void CopyProfileFile(const char* oldfile, const char* newfile) {
  ScopedFd src(open(oldfile, O_RDONLY));
  if (src.get() == -1) {
    PLOG(ERROR) << "Failed to open profile file " << oldfile
      << ". My uid:gid is " << getuid() << ":" << getgid();
    return;
  }

  struct stat stat_src;
  if (fstat(src.get(), &stat_src) == -1) {
    PLOG(ERROR) << "Failed to get stats for profile file  " << oldfile
      << ". My uid:gid is " << getuid() << ":" << getgid();
    return;
  }

  // Create the copy with rw------- (only accessible by system)
  ScopedFd dst(open(newfile, O_WRONLY|O_CREAT|O_TRUNC, 0600));
  if (dst.get()  == -1) {
    PLOG(ERROR) << "Failed to create/write prev profile file " << newfile
      << ".  My uid:gid is " << getuid() << ":" << getgid();
    return;
  }

#ifdef __linux__
  if (sendfile(dst.get(), src.get(), nullptr, stat_src.st_size) == -1) {
#else
  off_t len;
  if (sendfile(dst.get(), src.get(), 0, &len, nullptr, 0) == -1) {
#endif
    PLOG(ERROR) << "Failed to copy profile file " << oldfile << " to " << newfile
      << ". My uid:gid is " << getuid() << ":" << getgid();
  }
}

// Java: dalvik.system.DexFile.UP_TO_DATE
static const jbyte kUpToDate = 0;
// Java: dalvik.system.DexFile.DEXOPT_NEEDED
static const jbyte kPatchoatNeeded = 1;
// Java: dalvik.system.DexFile.PATCHOAT_NEEDED
static const jbyte kDexoptNeeded = 2;

template <const bool kVerboseLogging, const bool kReasonLogging>
static jbyte IsDexOptNeededForFile(const std::string& oat_filename, const char* filename,
                                   InstructionSet target_instruction_set) {
  std::string error_msg;
  std::unique_ptr<const OatFile> oat_file(OatFile::Open(oat_filename, oat_filename, nullptr,
                                                        false, &error_msg));
  if (oat_file.get() == nullptr) {
    if (kReasonLogging) {
      LOG(INFO) << "DexFile_isDexOptNeeded failed to open oat file '" << oat_filename
          << "' for file location '" << filename << "': " << error_msg;
    }
    error_msg.clear();
    return kDexoptNeeded;
  }
  bool should_relocate_if_possible = Runtime::Current()->ShouldRelocate();
  uint32_t location_checksum = 0;
  const art::OatFile::OatDexFile* oat_dex_file = oat_file->GetOatDexFile(filename, nullptr,
                                                                          kReasonLogging);
  if (oat_dex_file != nullptr) {
    // If its not possible to read the classes.dex assume up-to-date as we won't be able to
    // compile it anyway.
    if (!DexFile::GetChecksum(filename, &location_checksum, &error_msg)) {
      if (kVerboseLogging) {
        LOG(INFO) << "DexFile_isDexOptNeeded found precompiled stripped file: "
            << filename << " for " << oat_filename << ": " << error_msg;
      }
      if (ClassLinker::VerifyOatChecksums(oat_file.get(), target_instruction_set, &error_msg)) {
        if (kVerboseLogging) {
          LOG(INFO) << "DexFile_isDexOptNeeded file " << oat_filename
                    << " is up-to-date for " << filename;
        }
        return kUpToDate;
      } else if (should_relocate_if_possible &&
                  ClassLinker::VerifyOatImageChecksum(oat_file.get(), target_instruction_set)) {
        if (kReasonLogging) {
          LOG(INFO) << "DexFile_isDexOptNeeded file " << oat_filename
                    << " needs to be relocated for " << filename;
        }
        return kPatchoatNeeded;
      } else {
        if (kReasonLogging) {
          LOG(INFO) << "DexFile_isDexOptNeeded file " << oat_filename
                    << " is out of date for " << filename;
        }
        return kDexoptNeeded;
      }
      // If we get here the file is out of date and we should use the system one to relocate.
    } else {
      if (ClassLinker::VerifyOatAndDexFileChecksums(oat_file.get(), filename, location_checksum,
                                                    target_instruction_set, &error_msg)) {
        if (kVerboseLogging) {
          LOG(INFO) << "DexFile_isDexOptNeeded file " << oat_filename
                    << " is up-to-date for " << filename;
        }
        return kUpToDate;
      } else if (location_checksum == oat_dex_file->GetDexFileLocationChecksum()
                  && should_relocate_if_possible
                  && ClassLinker::VerifyOatImageChecksum(oat_file.get(), target_instruction_set)) {
        if (kReasonLogging) {
          LOG(INFO) << "DexFile_isDexOptNeeded file " << oat_filename
                    << " needs to be relocated for " << filename;
        }
        return kPatchoatNeeded;
      } else {
        if (kReasonLogging) {
          LOG(INFO) << "DexFile_isDexOptNeeded file " << oat_filename
                    << " is out of date for " << filename;
        }
        return kDexoptNeeded;
      }
    }
  } else {
    if (kReasonLogging) {
      LOG(INFO) << "DexFile_isDexOptNeeded file " << oat_filename
                << " does not contain " << filename;
    }
    return kDexoptNeeded;
  }
}

static jbyte IsDexOptNeededInternal(JNIEnv* env, const char* filename,
    const char* pkgname, const char* instruction_set, const jboolean defer) {
  // Spammy logging for kUpToDate
  const bool kVerboseLogging = false;
  // Logging of reason for returning kDexoptNeeded or kPatchoatNeeded.
  const bool kReasonLogging = true;

  if ((filename == nullptr) || !OS::FileExists(filename)) {
    LOG(ERROR) << "DexFile_isDexOptNeeded file '" << filename << "' does not exist";
    ScopedLocalRef<jclass> fnfe(env, env->FindClass("java/io/FileNotFoundException"));
    const char* message = (filename == nullptr) ? "<empty file name>" : filename;
    env->ThrowNew(fnfe.get(), message);
    return kUpToDate;
  }

  // Always treat elements of the bootclasspath as up-to-date.  The
  // fact that code is running at all means that this should be true.
  Runtime* runtime = Runtime::Current();
  ClassLinker* class_linker = runtime->GetClassLinker();
  // TODO: We're assuming that the 64 and 32 bit runtimes have identical
  // class paths. isDexOptNeeded will not necessarily be called on a runtime
  // that has the same instruction set as the file being dexopted.
  const std::vector<const DexFile*>& boot_class_path = class_linker->GetBootClassPath();
  for (size_t i = 0; i < boot_class_path.size(); i++) {
    if (boot_class_path[i]->GetLocation() == filename) {
      if (kVerboseLogging) {
        LOG(INFO) << "DexFile_isDexOptNeeded ignoring boot class path file: " << filename;
      }
      return kUpToDate;
    }
  }

  bool force_system_only = false;
  bool require_system_version = false;

  // Check the profile file.  We need to rerun dex2oat if the profile has changed significantly
  // since the last time, or it's new.
  // If the 'defer' argument is true then this will be retried later.  In this case we
  // need to make sure that the profile file copy is not made so that we will get the
  // same result second time.
  std::string profile_file;
  std::string prev_profile_file;
  bool should_copy_profile = false;
  if (Runtime::Current()->GetProfilerOptions().IsEnabled() && (pkgname != nullptr)) {
    profile_file = GetDalvikCacheOrDie("profiles", false /* create_if_absent */)
        + std::string("/") + pkgname;
    prev_profile_file = profile_file + std::string("@old");

    struct stat profstat, prevstat;
    int e1 = stat(profile_file.c_str(), &profstat);
    int e1_errno = errno;
    int e2 = stat(prev_profile_file.c_str(), &prevstat);
    int e2_errno = errno;
    if (e1 < 0) {
      if (e1_errno != EACCES) {
        // No profile file, need to run dex2oat, unless we find a file in system
        if (kReasonLogging) {
          LOG(INFO) << "DexFile_isDexOptNeededInternal profile file " << profile_file << " doesn't exist. "
                    << "Will check odex to see if we can find a working version.";
        }
        // Force it to only accept system files/files with versions in system.
        require_system_version = true;
      } else {
        LOG(INFO) << "DexFile_isDexOptNeededInternal recieved EACCES trying to stat profile file "
                  << profile_file;
      }
    } else if (e2 == 0) {
      // There is a previous profile file.  Check if the profile has changed significantly.
      // A change in profile is considered significant if X% (change_thr property) of the top K%
      // (compile_thr property) samples has changed.
      double top_k_threshold = Runtime::Current()->GetProfilerOptions().GetTopKThreshold();
      double change_threshold = Runtime::Current()->GetProfilerOptions().GetTopKChangeThreshold();
      double change_percent = 0.0;
      ProfileFile new_profile, old_profile;
      bool new_ok = new_profile.LoadFile(profile_file);
      bool old_ok = old_profile.LoadFile(prev_profile_file);
      if (!new_ok || !old_ok) {
        if (kVerboseLogging) {
          LOG(INFO) << "DexFile_isDexOptNeededInternal Ignoring invalid profiles: "
                    << (new_ok ?  "" : profile_file) << " " << (old_ok ? "" : prev_profile_file);
        }
      } else {
        std::set<std::string> new_top_k, old_top_k;
        new_profile.GetTopKSamples(new_top_k, top_k_threshold);
        old_profile.GetTopKSamples(old_top_k, top_k_threshold);
        if (new_top_k.empty()) {
          if (kVerboseLogging) {
            LOG(INFO) << "DexFile_isDexOptNeededInternal empty profile: " << profile_file;
          }
          // If the new topK is empty we shouldn't optimize so we leave the change_percent at 0.0.
        } else {
          std::set<std::string> diff;
          std::set_difference(new_top_k.begin(), new_top_k.end(), old_top_k.begin(), old_top_k.end(),
            std::inserter(diff, diff.end()));
          // TODO: consider using the usedPercentage instead of the plain diff count.
          change_percent = 100.0 * static_cast<double>(diff.size()) / static_cast<double>(new_top_k.size());
          if (kVerboseLogging) {
            std::set<std::string>::iterator end = diff.end();
            for (std::set<std::string>::iterator it = diff.begin(); it != end; it++) {
              LOG(INFO) << "DexFile_isDexOptNeededInternal new in topK: " << *it;
            }
          }
        }
      }

      if (change_percent > change_threshold) {
        if (kReasonLogging) {
          LOG(INFO) << "DexFile_isDexOptNeededInternal size of new profile file " << profile_file <<
          " is significantly different from old profile file " << prev_profile_file << " (top "
          << top_k_threshold << "% samples changed in proportion of " << change_percent << "%)";
        }
        should_copy_profile = !defer;
        // Force us to only accept system files.
        force_system_only = true;
      }
    } else if (e2_errno == ENOENT) {
      // Previous profile does not exist.  Make a copy of the current one.
      if (kVerboseLogging) {
        LOG(INFO) << "DexFile_isDexOptNeededInternal previous profile doesn't exist: " << prev_profile_file;
      }
      should_copy_profile = !defer;
    } else {
      PLOG(INFO) << "Unable to stat previous profile file " << prev_profile_file;
    }
  }

  const InstructionSet target_instruction_set = GetInstructionSetFromString(instruction_set);
  if (target_instruction_set == kNone) {
    ScopedLocalRef<jclass> iae(env, env->FindClass("java/lang/IllegalArgumentException"));
    std::string message(StringPrintf("Instruction set %s is invalid.", instruction_set));
    env->ThrowNew(iae.get(), message.c_str());
    return 0;
  }

  // Get the filename for odex file next to the dex file.
  std::string odex_filename(DexFilenameToOdexFilename(filename, target_instruction_set));
  // Get the filename for the dalvik-cache file
  std::string cache_dir;
  bool have_android_data = false;
  bool dalvik_cache_exists = false;
  bool is_global_cache = false;
  GetDalvikCache(instruction_set, false, &cache_dir, &have_android_data, &dalvik_cache_exists,
                 &is_global_cache);
  std::string cache_filename;  // was cache_location
  bool have_cache_filename = false;
  if (dalvik_cache_exists) {
    std::string error_msg;
    have_cache_filename = GetDalvikCacheFilename(filename, cache_dir.c_str(), &cache_filename,
                                                 &error_msg);
    if (!have_cache_filename && kVerboseLogging) {
      LOG(INFO) << "DexFile_isDexOptNeededInternal failed to find cache file for dex file " << filename
                << ": " << error_msg;
    }
  }

  bool should_relocate_if_possible = Runtime::Current()->ShouldRelocate();

  jbyte dalvik_cache_decision = -1;
  // Lets try the cache first (since we want to load from there since thats where the relocated
  // versions will be).
  if (have_cache_filename && !force_system_only) {
    // We can use the dalvik-cache if we find a good file.
    dalvik_cache_decision =
        IsDexOptNeededForFile<kVerboseLogging, kReasonLogging>(cache_filename, filename,
                                                               target_instruction_set);
    // We will only return DexOptNeeded if both the cache and system return it.
    if (dalvik_cache_decision != kDexoptNeeded && !require_system_version) {
      CHECK(!(dalvik_cache_decision == kPatchoatNeeded && !should_relocate_if_possible))
          << "May not return PatchoatNeeded when patching is disabled.";
      return dalvik_cache_decision;
    }
    // We couldn't find one thats easy. We should now try the system.
  }

  jbyte system_decision =
      IsDexOptNeededForFile<kVerboseLogging, kReasonLogging>(odex_filename, filename,
                                                             target_instruction_set);
  CHECK(!(system_decision == kPatchoatNeeded && !should_relocate_if_possible))
      << "May not return PatchoatNeeded when patching is disabled.";

  if (require_system_version && system_decision == kPatchoatNeeded
                             && dalvik_cache_decision == kUpToDate) {
    // We have a version from system relocated to the cache. Return it.
    return dalvik_cache_decision;
  }

  if (should_copy_profile && system_decision == kDexoptNeeded) {
    CopyProfileFile(profile_file.c_str(), prev_profile_file.c_str());
  }

  return system_decision;
}

static jbyte DexFile_isDexOptNeededInternal(JNIEnv* env, jclass, jstring javaFilename,
    jstring javaPkgname, jstring javaInstructionSet, jboolean defer) {
  ScopedUtfChars filename(env, javaFilename);
  if (env->ExceptionCheck()) {
    return 0;
  }

  NullableScopedUtfChars pkgname(env, javaPkgname);

  ScopedUtfChars instruction_set(env, javaInstructionSet);
  if (env->ExceptionCheck()) {
    return 0;
  }

  return IsDexOptNeededInternal(env, filename.c_str(), pkgname.c_str(),
                                instruction_set.c_str(), defer);
}

// public API, NULL pkgname
static jboolean DexFile_isDexOptNeeded(JNIEnv* env, jclass, jstring javaFilename) {
  const char* instruction_set = GetInstructionSetString(kRuntimeISA);
  ScopedUtfChars filename(env, javaFilename);
  return kUpToDate != IsDexOptNeededInternal(env, filename.c_str(), nullptr /* pkgname */,
                                             instruction_set, false /* defer */);
}


static JNINativeMethod gMethods[] = {
  NATIVE_METHOD(DexFile, closeDexFile, "(J)V"),
  NATIVE_METHOD(DexFile, defineClassNative, "(Ljava/lang/String;Ljava/lang/ClassLoader;J)Ljava/lang/Class;"),
  NATIVE_METHOD(DexFile, getClassNameList, "(J)[Ljava/lang/String;"),
  NATIVE_METHOD(DexFile, isDexOptNeeded, "(Ljava/lang/String;)Z"),
  NATIVE_METHOD(DexFile, isDexOptNeededInternal, "(Ljava/lang/String;Ljava/lang/String;Ljava/lang/String;Z)B"),
  NATIVE_METHOD(DexFile, openDexFileNative, "(Ljava/lang/String;Ljava/lang/String;I)J"),
};

void register_dalvik_system_DexFile(JNIEnv* env) {
  REGISTER_NATIVE_METHODS("dalvik/system/DexFile");
}

}  // namespace art<|MERGE_RESOLUTION|>--- conflicted
+++ resolved
@@ -107,18 +107,6 @@
   if (env->ExceptionCheck()) {
     return 0;
   }
-<<<<<<< HEAD
-  ScopedObjectAccess soa(env);
-
-  uint32_t dex_location_checksum;
-  if (!DexFile::GetChecksum(dex_location, &dex_location_checksum)) {
-    LOG(WARNING) << "Failed to compute checksum: " << dex_location;
-    ThrowLocation throw_location = soa.Self()->GetCurrentLocationForThrow();
-    soa.Self()->ThrowNewExceptionF(throw_location, "Ljava/io/IOException;",
-                                   "Unable to get checksum of dex file: %s", dex_location.c_str());
-  }
-=======
->>>>>>> e016182a
 
   ClassLinker* linker = Runtime::Current()->GetClassLinker();
   std::unique_ptr<std::vector<const DexFile*>> dex_files(new std::vector<const DexFile*>());
