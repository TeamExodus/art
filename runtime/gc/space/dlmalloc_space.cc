/*
 * Copyright (C) 2011 The Android Open Source Project
 *
 * Licensed under the Apache License, Version 2.0 (the "License");
 * you may not use this file except in compliance with the License.
 * You may obtain a copy of the License at
 *
 *      http://www.apache.org/licenses/LICENSE-2.0
 *
 * Unless required by applicable law or agreed to in writing, software
 * distributed under the License is distributed on an "AS IS" BASIS,
 * WITHOUT WARRANTIES OR CONDITIONS OF ANY KIND, either express or implied.
 * See the License for the specific language governing permissions and
 * limitations under the License.
 */

#include "dlmalloc_space-inl.h"

#include "gc/accounting/card_table.h"
#include "gc/accounting/space_bitmap-inl.h"
#include "gc/heap.h"
#include "mirror/class-inl.h"
#include "mirror/object-inl.h"
#include "runtime.h"
#include "thread.h"
#include "thread_list.h"
#include "utils.h"
#include "valgrind_malloc_space-inl.h"

namespace art {
namespace gc {
namespace space {

static constexpr bool kPrefetchDuringDlMallocFreeList = true;

template class ValgrindMallocSpace<DlMallocSpace, void*>;

DlMallocSpace::DlMallocSpace(const std::string& name, MemMap* mem_map, void* mspace, byte* begin,
                             byte* end, byte* limit, size_t growth_limit,
                             bool can_move_objects, size_t starting_size,
                             size_t initial_size)
    : MallocSpace(name, mem_map, begin, end, limit, growth_limit, true, can_move_objects,
                  starting_size, initial_size),
      mspace_(mspace) {
  CHECK(mspace != NULL);
}

DlMallocSpace* DlMallocSpace::CreateFromMemMap(MemMap* mem_map, const std::string& name,
                                               size_t starting_size, size_t initial_size,
                                               size_t growth_limit, size_t capacity,
                                               bool can_move_objects) {
  DCHECK(mem_map != nullptr);
  void* mspace = CreateMspace(mem_map->Begin(), starting_size, initial_size);
  if (mspace == nullptr) {
    LOG(ERROR) << "Failed to initialize mspace for alloc space (" << name << ")";
    return nullptr;
  }

  // Protect memory beyond the starting size. morecore will add r/w permissions when necessory
  byte* end = mem_map->Begin() + starting_size;
  if (capacity - starting_size > 0) {
    CHECK_MEMORY_CALL(mprotect, (end, capacity - starting_size, PROT_NONE), name);
  }

  // Everything is set so record in immutable structure and leave
  byte* begin = mem_map->Begin();
  if (Runtime::Current()->RunningOnValgrind()) {
    return new ValgrindMallocSpace<DlMallocSpace, void*>(
        name, mem_map, mspace, begin, end, begin + capacity, growth_limit, initial_size,
        can_move_objects, starting_size);
  } else {
    return new DlMallocSpace(name, mem_map, mspace, begin, end, begin + capacity, growth_limit,
                             can_move_objects, starting_size, initial_size);
  }
}

<<<<<<< HEAD
 private:
  DISALLOW_COPY_AND_ASSIGN(ValgrindDlMallocSpace);
};

size_t DlMallocSpace::bitmap_index_ = 0;

DlMallocSpace::DlMallocSpace(const std::string& name, MemMap* mem_map, void* mspace, byte* begin,
                       byte* end, size_t growth_limit)
    : MemMapSpace(name, mem_map, end - begin, kGcRetentionPolicyAlwaysCollect),
      recent_free_pos_(0), total_bytes_freed_(0), total_objects_freed_(0),
      lock_("allocation space lock", kAllocSpaceLock), mspace_(mspace),
      growth_limit_(growth_limit) {
  CHECK(mspace != NULL);

  size_t bitmap_index = bitmap_index_++;

  static const uintptr_t kGcCardSize = static_cast<uintptr_t>(accounting::CardTable::kCardSize);
  CHECK(IsAligned<kGcCardSize>(reinterpret_cast<uintptr_t>(mem_map->Begin())));
  CHECK(IsAligned<kGcCardSize>(reinterpret_cast<uintptr_t>(mem_map->End())));
  live_bitmap_.reset(accounting::SpaceBitmap::Create(
      StringPrintf("allocspace %s live-bitmap %d", name.c_str(), static_cast<int>(bitmap_index)),
      Begin(), Capacity()));
  DCHECK(live_bitmap_.get() != NULL) << "could not create allocspace live bitmap #" << bitmap_index;

  mark_bitmap_.reset(accounting::SpaceBitmap::Create(
      StringPrintf("allocspace %s mark-bitmap %d", name.c_str(), static_cast<int>(bitmap_index)),
      Begin(), Capacity()));
  DCHECK(live_bitmap_.get() != NULL) << "could not create allocspace mark bitmap #" << bitmap_index;

  for (auto& freed : recent_freed_objects_) {
    freed.first = nullptr;
    freed.second = nullptr;
=======
DlMallocSpace* DlMallocSpace::Create(const std::string& name, size_t initial_size,
                                     size_t growth_limit, size_t capacity, byte* requested_begin,
                                     bool can_move_objects) {
  uint64_t start_time = 0;
  if (VLOG_IS_ON(heap) || VLOG_IS_ON(startup)) {
    start_time = NanoTime();
    LOG(INFO) << "DlMallocSpace::Create entering " << name
        << " initial_size=" << PrettySize(initial_size)
        << " growth_limit=" << PrettySize(growth_limit)
        << " capacity=" << PrettySize(capacity)
        << " requested_begin=" << reinterpret_cast<void*>(requested_begin);
>>>>>>> e016182a
  }

  // Memory we promise to dlmalloc before it asks for morecore.
  // Note: making this value large means that large allocations are unlikely to succeed as dlmalloc
  // will ask for this memory from sys_alloc which will fail as the footprint (this value plus the
  // size of the large allocation) will be greater than the footprint limit.
  size_t starting_size = kPageSize;
  MemMap* mem_map = CreateMemMap(name, starting_size, &initial_size, &growth_limit, &capacity,
                                 requested_begin);
  if (mem_map == nullptr) {
    LOG(ERROR) << "Failed to create mem map for alloc space (" << name << ") of size "
               << PrettySize(capacity);
    return nullptr;
  }
  DlMallocSpace* space = CreateFromMemMap(mem_map, name, starting_size, initial_size,
                                          growth_limit, capacity, can_move_objects);
  // We start out with only the initial size possibly containing objects.
  if (VLOG_IS_ON(heap) || VLOG_IS_ON(startup)) {
    LOG(INFO) << "DlMallocSpace::Create exiting (" << PrettyDuration(NanoTime() - start_time)
        << " ) " << *space;
  }
  return space;
}

void* DlMallocSpace::CreateMspace(void* begin, size_t morecore_start, size_t initial_size) {
  // clear errno to allow PLOG on error
  errno = 0;
  // create mspace using our backing storage starting at begin and with a footprint of
  // morecore_start. Don't use an internal dlmalloc lock (as we already hold heap lock). When
  // morecore_start bytes of memory is exhaused morecore will be called.
  void* msp = create_mspace_with_base(begin, morecore_start, false /*locked*/);
  if (msp != nullptr) {
    // Do not allow morecore requests to succeed beyond the initial size of the heap
    mspace_set_footprint_limit(msp, initial_size);
  } else {
    PLOG(ERROR) << "create_mspace_with_base failed";
  }
  return msp;
}

mirror::Object* DlMallocSpace::AllocWithGrowth(Thread* self, size_t num_bytes,
                                               size_t* bytes_allocated, size_t* usable_size) {
  mirror::Object* result;
  {
    MutexLock mu(self, lock_);
    // Grow as much as possible within the space.
    size_t max_allowed = Capacity();
    mspace_set_footprint_limit(mspace_, max_allowed);
    // Try the allocation.
    result = AllocWithoutGrowthLocked(self, num_bytes, bytes_allocated, usable_size);
    // Shrink back down as small as possible.
    size_t footprint = mspace_footprint(mspace_);
    mspace_set_footprint_limit(mspace_, footprint);
  }
  if (result != nullptr) {
    // Zero freshly allocated memory, done while not holding the space's lock.
    memset(result, 0, num_bytes);
    // Check that the result is contained in the space.
    CHECK(!kDebugSpaces || Contains(result));
  }
  return result;
}

MallocSpace* DlMallocSpace::CreateInstance(const std::string& name, MemMap* mem_map,
                                           void* allocator, byte* begin, byte* end,
                                           byte* limit, size_t growth_limit,
                                           bool can_move_objects) {
  return new DlMallocSpace(name, mem_map, allocator, begin, end, limit, growth_limit,
                           can_move_objects, starting_size_, initial_size_);
}

size_t DlMallocSpace::Free(Thread* self, mirror::Object* ptr) {
  MutexLock mu(self, lock_);
  if (kDebugSpaces) {
    CHECK(ptr != nullptr);
    CHECK(Contains(ptr)) << "Free (" << ptr << ") not in bounds of heap " << *this;
  }
<<<<<<< HEAD
  const size_t bytes_freed = InternalAllocationSize(ptr);
  total_bytes_freed_ += bytes_freed;
  ++total_objects_freed_;
=======
  const size_t bytes_freed = AllocationSizeNonvirtual(ptr, nullptr);
>>>>>>> e016182a
  if (kRecentFreeCount > 0) {
    RegisterRecentFree(ptr);
  }
  mspace_free(mspace_, ptr);
  return bytes_freed;
}

size_t DlMallocSpace::FreeList(Thread* self, size_t num_ptrs, mirror::Object** ptrs) {
  DCHECK(ptrs != NULL);

  // Don't need the lock to calculate the size of the freed pointers.
  size_t bytes_freed = 0;
  for (size_t i = 0; i < num_ptrs; i++) {
    mirror::Object* ptr = ptrs[i];
    const size_t look_ahead = 8;
    if (kPrefetchDuringDlMallocFreeList && i + look_ahead < num_ptrs) {
      // The head of chunk for the allocation is sizeof(size_t) behind the allocation.
      __builtin_prefetch(reinterpret_cast<char*>(ptrs[i + look_ahead]) - sizeof(size_t));
    }
    bytes_freed += AllocationSizeNonvirtual(ptr, nullptr);
  }

  if (kRecentFreeCount > 0) {
    MutexLock mu(self, lock_);
    for (size_t i = 0; i < num_ptrs; i++) {
      RegisterRecentFree(ptrs[i]);
    }
  }

  if (kDebugSpaces) {
    size_t num_broken_ptrs = 0;
    for (size_t i = 0; i < num_ptrs; i++) {
      if (!Contains(ptrs[i])) {
        num_broken_ptrs++;
        LOG(ERROR) << "FreeList[" << i << "] (" << ptrs[i] << ") not in bounds of heap " << *this;
      } else {
        size_t size = mspace_usable_size(ptrs[i]);
        memset(ptrs[i], 0xEF, size);
      }
    }
    CHECK_EQ(num_broken_ptrs, 0u);
  }

  {
    MutexLock mu(self, lock_);
<<<<<<< HEAD
    total_bytes_freed_ += bytes_freed;
    total_objects_freed_ += num_ptrs;
=======
>>>>>>> e016182a
    mspace_bulk_free(mspace_, reinterpret_cast<void**>(ptrs), num_ptrs);
    return bytes_freed;
  }
}

// Callback from dlmalloc when it needs to increase the footprint
extern "C" void* art_heap_morecore(void* mspace, intptr_t increment) {
  Heap* heap = Runtime::Current()->GetHeap();
  DlMallocSpace* dlmalloc_space = heap->GetDlMallocSpace();
  // Support for multiple DlMalloc provided by a slow path.
  if (UNLIKELY(dlmalloc_space == nullptr || dlmalloc_space->GetMspace() != mspace)) {
    dlmalloc_space = nullptr;
    for (space::ContinuousSpace* space : heap->GetContinuousSpaces()) {
      if (space->IsDlMallocSpace()) {
        DlMallocSpace* cur_dlmalloc_space = space->AsDlMallocSpace();
        if (cur_dlmalloc_space->GetMspace() == mspace) {
          dlmalloc_space = cur_dlmalloc_space;
          break;
        }
      }
    }
    CHECK(dlmalloc_space != nullptr) << "Couldn't find DlmMallocSpace with mspace=" << mspace;
  }
  return dlmalloc_space->MoreCore(increment);
}

size_t DlMallocSpace::Trim() {
  MutexLock mu(Thread::Current(), lock_);
  // Trim to release memory at the end of the space.
  mspace_trim(mspace_, 0);
  // Visit space looking for page-sized holes to advise the kernel we don't need.
  size_t reclaimed = 0;
  mspace_inspect_all(mspace_, DlmallocMadviseCallback, &reclaimed);
  return reclaimed;
}

void DlMallocSpace::Walk(void(*callback)(void *start, void *end, size_t num_bytes, void* callback_arg),
                      void* arg) {
  MutexLock mu(Thread::Current(), lock_);
  mspace_inspect_all(mspace_, callback, arg);
  callback(NULL, NULL, 0, arg);  // Indicate end of a space.
}

size_t DlMallocSpace::GetFootprint() {
  MutexLock mu(Thread::Current(), lock_);
  return mspace_footprint(mspace_);
}

size_t DlMallocSpace::GetFootprintLimit() {
  MutexLock mu(Thread::Current(), lock_);
  return mspace_footprint_limit(mspace_);
}

void DlMallocSpace::SetFootprintLimit(size_t new_size) {
  MutexLock mu(Thread::Current(), lock_);
  VLOG(heap) << "DlMallocSpace::SetFootprintLimit " << PrettySize(new_size);
  // Compare against the actual footprint, rather than the Size(), because the heap may not have
  // grown all the way to the allowed size yet.
  size_t current_space_size = mspace_footprint(mspace_);
  if (new_size < current_space_size) {
    // Don't let the space grow any more.
    new_size = current_space_size;
  }
  mspace_set_footprint_limit(mspace_, new_size);
}

uint64_t DlMallocSpace::GetBytesAllocated() {
  MutexLock mu(Thread::Current(), lock_);
  size_t bytes_allocated = 0;
  mspace_inspect_all(mspace_, DlmallocBytesAllocatedCallback, &bytes_allocated);
  return bytes_allocated;
}

uint64_t DlMallocSpace::GetObjectsAllocated() {
  MutexLock mu(Thread::Current(), lock_);
  size_t objects_allocated = 0;
  mspace_inspect_all(mspace_, DlmallocObjectsAllocatedCallback, &objects_allocated);
  return objects_allocated;
}

void DlMallocSpace::Clear() {
  size_t footprint_limit = GetFootprintLimit();
  madvise(GetMemMap()->Begin(), GetMemMap()->Size(), MADV_DONTNEED);
  live_bitmap_->Clear();
  mark_bitmap_->Clear();
  SetEnd(Begin() + starting_size_);
  mspace_ = CreateMspace(mem_map_->Begin(), starting_size_, initial_size_);
  SetFootprintLimit(footprint_limit);
}

#ifndef NDEBUG
void DlMallocSpace::CheckMoreCoreForPrecondition() {
  lock_.AssertHeld(Thread::Current());
}
#endif

static void MSpaceChunkCallback(void* start, void* end, size_t used_bytes, void* arg) {
  size_t chunk_size = reinterpret_cast<uint8_t*>(end) - reinterpret_cast<uint8_t*>(start);
  if (used_bytes < chunk_size) {
    size_t chunk_free_bytes = chunk_size - used_bytes;
    size_t& max_contiguous_allocation = *reinterpret_cast<size_t*>(arg);
    max_contiguous_allocation = std::max(max_contiguous_allocation, chunk_free_bytes);
  }
}

void DlMallocSpace::LogFragmentationAllocFailure(std::ostream& os, size_t failed_alloc_bytes) {
  Thread* self = Thread::Current();
  size_t max_contiguous_allocation = 0;
  // To allow the Walk/InspectAll() to exclusively-lock the mutator
  // lock, temporarily release the shared access to the mutator
  // lock here by transitioning to the suspended state.
  Locks::mutator_lock_->AssertSharedHeld(self);
  self->TransitionFromRunnableToSuspended(kSuspended);
  Walk(MSpaceChunkCallback, &max_contiguous_allocation);
  self->TransitionFromSuspendedToRunnable();
  Locks::mutator_lock_->AssertSharedHeld(self);
  os << "; failed due to fragmentation (largest possible contiguous allocation "
     <<  max_contiguous_allocation << " bytes)";
}

uint64_t DlMallocSpace::GetBytesAllocated() {
  MutexLock mu(Thread::Current(), lock_);
  size_t bytes_allocated = 0;
  mspace_inspect_all(mspace_, DlmallocBytesAllocatedCallback, &bytes_allocated);
  return bytes_allocated;
}

uint64_t DlMallocSpace::GetObjectsAllocated() {
  MutexLock mu(Thread::Current(), lock_);
  size_t objects_allocated = 0;
  mspace_inspect_all(mspace_, DlmallocObjectsAllocatedCallback, &objects_allocated);
  return objects_allocated;
}

}  // namespace space
}  // namespace gc
}  // namespace art<|MERGE_RESOLUTION|>--- conflicted
+++ resolved
@@ -74,40 +74,6 @@
   }
 }
 
-<<<<<<< HEAD
- private:
-  DISALLOW_COPY_AND_ASSIGN(ValgrindDlMallocSpace);
-};
-
-size_t DlMallocSpace::bitmap_index_ = 0;
-
-DlMallocSpace::DlMallocSpace(const std::string& name, MemMap* mem_map, void* mspace, byte* begin,
-                       byte* end, size_t growth_limit)
-    : MemMapSpace(name, mem_map, end - begin, kGcRetentionPolicyAlwaysCollect),
-      recent_free_pos_(0), total_bytes_freed_(0), total_objects_freed_(0),
-      lock_("allocation space lock", kAllocSpaceLock), mspace_(mspace),
-      growth_limit_(growth_limit) {
-  CHECK(mspace != NULL);
-
-  size_t bitmap_index = bitmap_index_++;
-
-  static const uintptr_t kGcCardSize = static_cast<uintptr_t>(accounting::CardTable::kCardSize);
-  CHECK(IsAligned<kGcCardSize>(reinterpret_cast<uintptr_t>(mem_map->Begin())));
-  CHECK(IsAligned<kGcCardSize>(reinterpret_cast<uintptr_t>(mem_map->End())));
-  live_bitmap_.reset(accounting::SpaceBitmap::Create(
-      StringPrintf("allocspace %s live-bitmap %d", name.c_str(), static_cast<int>(bitmap_index)),
-      Begin(), Capacity()));
-  DCHECK(live_bitmap_.get() != NULL) << "could not create allocspace live bitmap #" << bitmap_index;
-
-  mark_bitmap_.reset(accounting::SpaceBitmap::Create(
-      StringPrintf("allocspace %s mark-bitmap %d", name.c_str(), static_cast<int>(bitmap_index)),
-      Begin(), Capacity()));
-  DCHECK(live_bitmap_.get() != NULL) << "could not create allocspace mark bitmap #" << bitmap_index;
-
-  for (auto& freed : recent_freed_objects_) {
-    freed.first = nullptr;
-    freed.second = nullptr;
-=======
 DlMallocSpace* DlMallocSpace::Create(const std::string& name, size_t initial_size,
                                      size_t growth_limit, size_t capacity, byte* requested_begin,
                                      bool can_move_objects) {
@@ -119,7 +85,6 @@
         << " growth_limit=" << PrettySize(growth_limit)
         << " capacity=" << PrettySize(capacity)
         << " requested_begin=" << reinterpret_cast<void*>(requested_begin);
->>>>>>> e016182a
   }
 
   // Memory we promise to dlmalloc before it asks for morecore.
@@ -197,13 +162,7 @@
     CHECK(ptr != nullptr);
     CHECK(Contains(ptr)) << "Free (" << ptr << ") not in bounds of heap " << *this;
   }
-<<<<<<< HEAD
-  const size_t bytes_freed = InternalAllocationSize(ptr);
-  total_bytes_freed_ += bytes_freed;
-  ++total_objects_freed_;
-=======
   const size_t bytes_freed = AllocationSizeNonvirtual(ptr, nullptr);
->>>>>>> e016182a
   if (kRecentFreeCount > 0) {
     RegisterRecentFree(ptr);
   }
@@ -249,11 +208,6 @@
 
   {
     MutexLock mu(self, lock_);
-<<<<<<< HEAD
-    total_bytes_freed_ += bytes_freed;
-    total_objects_freed_ += num_ptrs;
-=======
->>>>>>> e016182a
     mspace_bulk_free(mspace_, reinterpret_cast<void**>(ptrs), num_ptrs);
     return bytes_freed;
   }
@@ -374,20 +328,6 @@
      <<  max_contiguous_allocation << " bytes)";
 }
 
-uint64_t DlMallocSpace::GetBytesAllocated() {
-  MutexLock mu(Thread::Current(), lock_);
-  size_t bytes_allocated = 0;
-  mspace_inspect_all(mspace_, DlmallocBytesAllocatedCallback, &bytes_allocated);
-  return bytes_allocated;
-}
-
-uint64_t DlMallocSpace::GetObjectsAllocated() {
-  MutexLock mu(Thread::Current(), lock_);
-  size_t objects_allocated = 0;
-  mspace_inspect_all(mspace_, DlmallocObjectsAllocatedCallback, &objects_allocated);
-  return objects_allocated;
-}
-
 }  // namespace space
 }  // namespace gc
 }  // namespace art