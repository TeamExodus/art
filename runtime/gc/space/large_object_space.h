--- conflicted
+++ resolved
@@ -42,21 +42,6 @@
   virtual void Walk(DlMallocSpace::WalkCallback, void* arg) = 0;
   virtual ~LargeObjectSpace() {}
 
-<<<<<<< HEAD
-  uint64_t GetBytesAllocated() {
-    return num_bytes_allocated_;
-  }
-
-  uint64_t GetObjectsAllocated() {
-    return num_objects_allocated_;
-  }
-
-  uint64_t GetTotalBytesAllocated() {
-    return total_bytes_allocated_;
-  }
-
-  uint64_t GetTotalObjectsAllocated() {
-=======
   uint64_t GetBytesAllocated() OVERRIDE {
     return num_bytes_allocated_;
   }
@@ -67,7 +52,6 @@
     return total_bytes_allocated_;
   }
   uint64_t GetTotalObjectsAllocated() const {
->>>>>>> e016182a
     return total_objects_allocated_;
   }
   size_t FreeList(Thread* self, size_t num_ptrs, mirror::Object** ptrs) OVERRIDE;
