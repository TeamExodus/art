--- conflicted
+++ resolved
@@ -1205,29 +1205,6 @@
   return android_data;
 }
 
-<<<<<<< HEAD
-#ifdef ALLOW_DEXROOT_ON_CACHE
-const char* GetAndroidCache() {
-  const char* android_cache = getenv("ANDROID_CACHE");
-  if (android_cache == NULL) {
-    if (OS::DirectoryExists("/cache")) {
-      android_cache = "/cache";
-    } else {
-      LOG(FATAL) << "ANDROID_CACHE not set and /cache does not exist";
-      return "";
-    }
-  }
-  if (!OS::DirectoryExists(android_cache)) {
-    LOG(FATAL) << "Failed to find ANDROID_CACHE directory " << android_cache;
-    return "";
-  }
-  return android_cache;
-}
-#endif
-
-std::string GetDalvikCacheOrDie(const char* android_data) {
-  std::string dalvik_cache(StringPrintf("%s/dalvik-cache", android_data));
-=======
 void GetDalvikCache(const char* subdir, const bool create_if_absent, std::string* dalvik_cache,
                     bool* have_android_data, bool* dalvik_cache_exists, bool* is_global_cache) {
   CHECK(subdir != nullptr);
@@ -1251,7 +1228,6 @@
                             (mkdir(dalvik_cache->c_str(), 0700) == 0 || errno == EEXIST));
   }
 }
->>>>>>> e016182a
 
 std::string GetDalvikCacheOrDie(const char* subdir, const bool create_if_absent) {
   CHECK(subdir != nullptr);
@@ -1279,9 +1255,8 @@
   return dalvik_cache;
 }
 
-<<<<<<< HEAD
-std::string GetDalvikCacheFilenameOrDie(const std::string& location) {
-  std::string dalvik_cache(GetDalvikCacheOrDie(GetAndroidData()));
+bool GetDalvikCacheFilename(const char* location, const char* cache_location,
+                            std::string* filename, std::string* error_msg) {
 #ifdef ALLOW_DEXROOT_ON_CACHE
   char dexoptDataOnly[PROPERTY_VALUE_MAX];
   property_get("dalvik.vm.dexopt-data-only", dexoptDataOnly, "1");
@@ -1289,10 +1264,6 @@
       dalvik_cache = GetDalvikCacheOrDie(GetAndroidCache());
   }
 #endif
-=======
-bool GetDalvikCacheFilename(const char* location, const char* cache_location,
-                            std::string* filename, std::string* error_msg) {
->>>>>>> e016182a
   if (location[0] != '/') {
     *error_msg = StringPrintf("Expected path in location to be absolute: %s", location);
     return false;
