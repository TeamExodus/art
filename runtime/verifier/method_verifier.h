--- conflicted
+++ resolved
@@ -125,11 +125,7 @@
   }
 
  private:
-<<<<<<< HEAD
-  UniquePtr<RegisterLine*[]> register_lines_;
-=======
   std::unique_ptr<RegisterLine*[]> register_lines_;
->>>>>>> e016182a
   size_t size_;
 };
 
@@ -634,46 +630,11 @@
   RegType& GetMethodReturnType() SHARED_LOCKS_REQUIRED(Locks::mutator_lock_);
 
   // Get a type representing the declaring class of the method.
-<<<<<<< HEAD
-  const RegType& GetDeclaringClass() SHARED_LOCKS_REQUIRED(Locks::mutator_lock_);
-
-  /*
-   * Generate the GC map for a method that has just been verified (i.e. we're doing this as part of
-   * verification). For type-precise determination we have all the data we need, so we just need to
-   * encode it in some clever fashion.
-   * Returns a pointer to a newly-allocated RegisterMap, or NULL on failure.
-   */
-  const std::vector<uint8_t>* GenerateLengthPrefixedGcMap();
-
-  // Verify that the GC map associated with method_ is well formed
-  void VerifyLengthPrefixedGcMap(const std::vector<uint8_t>& data);
-
-  // Compute sizes for GC map data
-  void ComputeGcMapSizes(size_t* gc_points, size_t* ref_bitmap_bits, size_t* log2_max_gc_pc);
+  RegType& GetDeclaringClass() SHARED_LOCKS_REQUIRED(Locks::mutator_lock_);
 
   InstructionFlags* CurrentInsnFlags();
 
-  // All the GC maps that the verifier has created
-  typedef SafeMap<const MethodReference, const std::vector<uint8_t>*,
-      MethodReferenceComparator> DexGcMapTable;
-  static ReaderWriterMutex* dex_gc_maps_lock_ DEFAULT_MUTEX_ACQUIRED_AFTER;
-  static DexGcMapTable* dex_gc_maps_ GUARDED_BY(dex_gc_maps_lock_);
-  static void SetDexGcMap(MethodReference ref, const std::vector<uint8_t>* dex_gc_map)
-      LOCKS_EXCLUDED(dex_gc_maps_lock_);
-
-
-  // Cast elision types.
-  typedef std::set<uint32_t> MethodSafeCastSet;
-  typedef SafeMap<const MethodReference, const MethodSafeCastSet*,
-      MethodReferenceComparator> SafeCastMap;
-  MethodVerifier::MethodSafeCastSet* GenerateSafeCastSet()
-=======
-  RegType& GetDeclaringClass() SHARED_LOCKS_REQUIRED(Locks::mutator_lock_);
-
-  InstructionFlags* CurrentInsnFlags();
-
   RegType& DetermineCat1Constant(int32_t value, bool precise)
->>>>>>> e016182a
       SHARED_LOCKS_REQUIRED(Locks::mutator_lock_);
 
   RegTypeCache reg_types_;
