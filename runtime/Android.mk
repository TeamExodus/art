--- conflicted
+++ resolved
@@ -384,20 +384,12 @@
   LOCAL_CFLAGS := $$(LIBART_CFLAGS)
   LOCAL_LDFLAGS := $$(LIBART_LDFLAGS)
   ifeq ($$(art_target_or_host),target)
-<<<<<<< HEAD
-    LOCAL_CLANG := $(ART_TARGET_CLANG)
-    LOCAL_CFLAGS += $(ART_TARGET_CFLAGS)
-    ifneq ($(TARGET_BUILD_VARIANT),user)
-      LOCAL_CFLAGS += -DALLOW_DEXROOT_ON_CACHE
-    endif
-  else # host
-    LOCAL_CLANG := $(ART_HOST_CLANG)
-    LOCAL_CFLAGS += $(ART_HOST_CFLAGS)
-=======
     LOCAL_LDFLAGS += $$(LIBART_TARGET_LDFLAGS)
   else
     LOCAL_LDFLAGS += $$(LIBART_HOST_LDFLAGS)
->>>>>>> e016182a
+    ifneq ($(TARGET_BUILD_VARIANT),user)
+      LOCAL_CFLAGS += -DALLOW_DEXROOT_ON_CACHE
+    endif
   endif
   $$(foreach arch,$$(ART_TARGET_SUPPORTED_ARCH), \
     $$(eval LOCAL_LDFLAGS_$$(arch) := $$(LIBART_TARGET_LDFLAGS_$$(arch))))
