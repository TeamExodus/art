/*
 * Copyright (C) 2013 The Android Open Source Project
 *
 * Licensed under the Apache License, Version 2.0 (the "License");
 * you may not use this file except in compliance with the License.
 * You may obtain a copy of the License at
 *
 *      http://www.apache.org/licenses/LICENSE-2.0
 *
 * Unless required by applicable law or agreed to in writing, software
 * distributed under the License is distributed on an "AS IS" BASIS,
 * WITHOUT WARRANTIES OR CONDITIONS OF ANY KIND, either express or implied.
 * See the License for the specific language governing permissions and
 * limitations under the License.
 */

#ifndef ART_RUNTIME_JDWP_OBJECT_REGISTRY_H_
#define ART_RUNTIME_JDWP_OBJECT_REGISTRY_H_

#include <jni.h>
#include <stdint.h>

#include <map>

#include "base/casts.h"
#include "jdwp/jdwp.h"
#include "safe_map.h"

namespace art {

namespace mirror {
  class Object;
  class Class;
}  // namespace mirror

struct ObjectRegistryEntry {
  // Is jni_reference a weak global or a regular global reference?
  jobjectRefType jni_reference_type;

  // The reference itself.
  jobject jni_reference;

  // A reference count, so we can implement DisposeObject.
  int32_t reference_count;

  // The corresponding id, so we only need one map lookup in Add.
  JDWP::ObjectId id;

  // The identity hash code of the object. This is the same as the key
  // for object_to_entry_. Store this for DisposeObject().
  int32_t identity_hash_code;
};
std::ostream& operator<<(std::ostream& os, const ObjectRegistryEntry& rhs);

// Tracks those objects currently known to the debugger, so we can use consistent ids when
// referring to them. Normally we keep JNI weak global references to objects, so they can
// still be garbage collected. The debugger can ask us to retain objects, though, so we can
// also promote references to regular JNI global references (and demote them back again if
// the debugger tells us that's okay).
class ObjectRegistry {
 public:
  ObjectRegistry();

  JDWP::ObjectId Add(mirror::Object* o)
      SHARED_LOCKS_REQUIRED(Locks::mutator_lock_) LOCKS_EXCLUDED(Locks::thread_list_lock_);
  JDWP::RefTypeId AddRefType(mirror::Class* c) SHARED_LOCKS_REQUIRED(Locks::mutator_lock_);

  template<typename T> T Get(JDWP::ObjectId id, JDWP::JdwpError* error)
      SHARED_LOCKS_REQUIRED(Locks::mutator_lock_) {
    if (id == 0) {
      *error = JDWP::ERR_NONE;
      return nullptr;
    }
    return down_cast<T>(InternalGet(id, error));
  }

  bool Contains(mirror::Object* o) SHARED_LOCKS_REQUIRED(Locks::mutator_lock_) {
    return Contains(o, nullptr);
  }

  void Clear() SHARED_LOCKS_REQUIRED(Locks::mutator_lock_);

  void DisableCollection(JDWP::ObjectId id)
      SHARED_LOCKS_REQUIRED(Locks::mutator_lock_) LOCKS_EXCLUDED(lock_);

  void EnableCollection(JDWP::ObjectId id)
      SHARED_LOCKS_REQUIRED(Locks::mutator_lock_) LOCKS_EXCLUDED(lock_);

  bool IsCollected(JDWP::ObjectId id)
      SHARED_LOCKS_REQUIRED(Locks::mutator_lock_) LOCKS_EXCLUDED(lock_);

  void DisposeObject(JDWP::ObjectId id, uint32_t reference_count)
      SHARED_LOCKS_REQUIRED(Locks::mutator_lock_);

  // This is needed to get the jobject instead of the Object*.
  // Avoid using this and use standard Get when possible.
  jobject GetJObject(JDWP::ObjectId id) SHARED_LOCKS_REQUIRED(Locks::mutator_lock_);

 private:
  JDWP::ObjectId InternalAdd(mirror::Object* o)
<<<<<<< HEAD
      SHARED_LOCKS_REQUIRED(Locks::mutator_lock_) LOCKS_EXCLUDED(Locks::thread_list_lock_);
  mirror::Object* InternalGet(JDWP::ObjectId id, JDWP::JdwpError* error)
      SHARED_LOCKS_REQUIRED(Locks::mutator_lock_);
  void Demote(ObjectRegistryEntry& entry) SHARED_LOCKS_REQUIRED(Locks::mutator_lock_, lock_);
  void Promote(ObjectRegistryEntry& entry) SHARED_LOCKS_REQUIRED(Locks::mutator_lock_, lock_);
=======
      SHARED_LOCKS_REQUIRED(Locks::mutator_lock_)
      LOCKS_EXCLUDED(lock_, Locks::thread_list_lock_);

  mirror::Object* InternalGet(JDWP::ObjectId id)
      SHARED_LOCKS_REQUIRED(Locks::mutator_lock_)
      LOCKS_EXCLUDED(lock_);

  void Demote(ObjectRegistryEntry& entry)
      SHARED_LOCKS_REQUIRED(Locks::mutator_lock_)
      EXCLUSIVE_LOCKS_REQUIRED(lock_);

  void Promote(ObjectRegistryEntry& entry)
      SHARED_LOCKS_REQUIRED(Locks::mutator_lock_)
      EXCLUSIVE_LOCKS_REQUIRED(lock_);

>>>>>>> 223390fd
  bool Contains(mirror::Object* o, ObjectRegistryEntry** out_entry)
      SHARED_LOCKS_REQUIRED(Locks::mutator_lock_) LOCKS_EXCLUDED(lock_);

  bool ContainsLocked(Thread* self, mirror::Object* o, int32_t identity_hash_code,
                      ObjectRegistryEntry** out_entry)
      EXCLUSIVE_LOCKS_REQUIRED(lock_) SHARED_LOCKS_REQUIRED(Locks::mutator_lock_);

  Mutex lock_ DEFAULT_MUTEX_ACQUIRED_AFTER;
  std::multimap<int32_t, ObjectRegistryEntry*> object_to_entry_ GUARDED_BY(lock_);
  SafeMap<JDWP::ObjectId, ObjectRegistryEntry*> id_to_entry_ GUARDED_BY(lock_);

  size_t next_id_ GUARDED_BY(lock_);
};

}  // namespace art

#endif  // ART_RUNTIME_JDWP_OBJECT_REGISTRY_H_<|MERGE_RESOLUTION|>--- conflicted
+++ resolved
@@ -98,17 +98,10 @@
 
  private:
   JDWP::ObjectId InternalAdd(mirror::Object* o)
-<<<<<<< HEAD
-      SHARED_LOCKS_REQUIRED(Locks::mutator_lock_) LOCKS_EXCLUDED(Locks::thread_list_lock_);
-  mirror::Object* InternalGet(JDWP::ObjectId id, JDWP::JdwpError* error)
-      SHARED_LOCKS_REQUIRED(Locks::mutator_lock_);
-  void Demote(ObjectRegistryEntry& entry) SHARED_LOCKS_REQUIRED(Locks::mutator_lock_, lock_);
-  void Promote(ObjectRegistryEntry& entry) SHARED_LOCKS_REQUIRED(Locks::mutator_lock_, lock_);
-=======
       SHARED_LOCKS_REQUIRED(Locks::mutator_lock_)
       LOCKS_EXCLUDED(lock_, Locks::thread_list_lock_);
 
-  mirror::Object* InternalGet(JDWP::ObjectId id)
+  mirror::Object* InternalGet(JDWP::ObjectId id, JDWP::JdwpError* error)
       SHARED_LOCKS_REQUIRED(Locks::mutator_lock_)
       LOCKS_EXCLUDED(lock_);
 
@@ -120,7 +113,6 @@
       SHARED_LOCKS_REQUIRED(Locks::mutator_lock_)
       EXCLUSIVE_LOCKS_REQUIRED(lock_);
 
->>>>>>> 223390fd
   bool Contains(mirror::Object* o, ObjectRegistryEntry** out_entry)
       SHARED_LOCKS_REQUIRED(Locks::mutator_lock_) LOCKS_EXCLUDED(lock_);
 
