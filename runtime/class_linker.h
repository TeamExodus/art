/*
 * Copyright (C) 2011 The Android Open Source Project
 *
 * Licensed under the Apache License, Version 2.0 (the "License");
 * you may not use this file except in compliance with the License.
 * You may obtain a copy of the License at
 *
 *      http://www.apache.org/licenses/LICENSE-2.0
 *
 * Unless required by applicable law or agreed to in writing, software
 * distributed under the License is distributed on an "AS IS" BASIS,
 * WITHOUT WARRANTIES OR CONDITIONS OF ANY KIND, either express or implied.
 * See the License for the specific language governing permissions and
 * limitations under the License.
 */

#ifndef ART_RUNTIME_CLASS_LINKER_H_
#define ART_RUNTIME_CLASS_LINKER_H_

#include <string>
#include <utility>
#include <vector>

#include "base/allocator.h"
#include "base/macros.h"
#include "base/mutex.h"
#include "dex_file.h"
#include "gc_root.h"
#include "gtest/gtest.h"
#include "jni.h"
#include "oat_file.h"
#include "object_callbacks.h"

namespace art {

namespace gc {
namespace space {
  class ImageSpace;
}  // namespace space
}  // namespace gc
namespace mirror {
  class ClassLoader;
  class DexCache;
  class DexCacheTest_Open_Test;
  class IfTable;
  template<class T> class ObjectArray;
  class StackTraceElement;
}  // namespace mirror

class InternTable;
template<class T> class ObjectLock;
class ScopedObjectAccessAlreadyRunnable;
template<class T> class Handle;

typedef bool (ClassVisitor)(mirror::Class* c, void* arg);

enum VisitRootFlags : uint8_t;

class ClassLinker {
 public:
  explicit ClassLinker(InternTable* intern_table);
  ~ClassLinker();

  // Initialize class linker by bootstraping from dex files.
  void InitWithoutImage(const std::vector<const DexFile*>& boot_class_path)
      SHARED_LOCKS_REQUIRED(Locks::mutator_lock_);

  // Initialize class linker from one or more images.
  void InitFromImage() SHARED_LOCKS_REQUIRED(Locks::mutator_lock_);

  // Finds a class by its descriptor, loading it if necessary.
  // If class_loader is null, searches boot_class_path_.
  mirror::Class* FindClass(Thread* self, const char* descriptor,
                           Handle<mirror::ClassLoader> class_loader)
      SHARED_LOCKS_REQUIRED(Locks::mutator_lock_);

  // Find a class in the path class loader, loading it if necessary.
  mirror::Class* FindClassInPathClassLoader(ScopedObjectAccessAlreadyRunnable& soa,
                                            Thread* self, const char* descriptor,
                                            Handle<mirror::ClassLoader> class_loader)
      SHARED_LOCKS_REQUIRED(Locks::mutator_lock_);

  // Finds a class by its descriptor using the "system" class loader, ie by searching the
  // boot_class_path_.
  mirror::Class* FindSystemClass(Thread* self, const char* descriptor)
      SHARED_LOCKS_REQUIRED(Locks::mutator_lock_);

  // Finds the array class given for the element class.
  mirror::Class* FindArrayClass(Thread* self, mirror::Class** element_class)
      SHARED_LOCKS_REQUIRED(Locks::mutator_lock_);

  // Returns true if the class linker is initialized.
  bool IsInitialized() const;

  // Define a new a class based on a ClassDef from a DexFile
  mirror::Class* DefineClass(const char* descriptor,
                             Handle<mirror::ClassLoader> class_loader,
                             const DexFile& dex_file, const DexFile::ClassDef& dex_class_def)
      SHARED_LOCKS_REQUIRED(Locks::mutator_lock_);

  // Finds a class by its descriptor, returning NULL if it isn't wasn't loaded
  // by the given 'class_loader'.
  mirror::Class* LookupClass(const char* descriptor, const mirror::ClassLoader* class_loader)
      LOCKS_EXCLUDED(Locks::classlinker_classes_lock_)
      SHARED_LOCKS_REQUIRED(Locks::mutator_lock_);

  // Finds all the classes with the given descriptor, regardless of ClassLoader.
  void LookupClasses(const char* descriptor, std::vector<mirror::Class*>& classes)
      LOCKS_EXCLUDED(Locks::classlinker_classes_lock_)
      SHARED_LOCKS_REQUIRED(Locks::mutator_lock_);

  mirror::Class* FindPrimitiveClass(char type) SHARED_LOCKS_REQUIRED(Locks::mutator_lock_);

  // General class unloading is not supported, this is used to prune
  // unwanted classes during image writing.
  bool RemoveClass(const char* descriptor, const mirror::ClassLoader* class_loader)
      LOCKS_EXCLUDED(Locks::classlinker_classes_lock_)
      SHARED_LOCKS_REQUIRED(Locks::mutator_lock_);

  void DumpAllClasses(int flags)
      LOCKS_EXCLUDED(Locks::classlinker_classes_lock_)
      SHARED_LOCKS_REQUIRED(Locks::mutator_lock_);

  void DumpForSigQuit(std::ostream& os)
      LOCKS_EXCLUDED(Locks::classlinker_classes_lock_)
      SHARED_LOCKS_REQUIRED(Locks::mutator_lock_);

  size_t NumLoadedClasses()
      LOCKS_EXCLUDED(Locks::classlinker_classes_lock_)
      SHARED_LOCKS_REQUIRED(Locks::mutator_lock_);

  // Resolve a String with the given index from the DexFile, storing the
  // result in the DexCache. The referrer is used to identify the
  // target DexCache and ClassLoader to use for resolution.
  mirror::String* ResolveString(uint32_t string_idx, mirror::ArtMethod* referrer)
      SHARED_LOCKS_REQUIRED(Locks::mutator_lock_);

  // Resolve a String with the given index from the DexFile, storing the
  // result in the DexCache.
  mirror::String* ResolveString(const DexFile& dex_file, uint32_t string_idx,
                                Handle<mirror::DexCache> dex_cache)
      SHARED_LOCKS_REQUIRED(Locks::mutator_lock_);

  // Resolve a Type with the given index from the DexFile, storing the
  // result in the DexCache. The referrer is used to identity the
  // target DexCache and ClassLoader to use for resolution.
  mirror::Class* ResolveType(const DexFile& dex_file, uint16_t type_idx, mirror::Class* referrer)
      SHARED_LOCKS_REQUIRED(Locks::mutator_lock_);

  // Resolve a Type with the given index from the DexFile, storing the
  // result in the DexCache. The referrer is used to identify the
  // target DexCache and ClassLoader to use for resolution.
  mirror::Class* ResolveType(uint16_t type_idx, mirror::ArtMethod* referrer)
      SHARED_LOCKS_REQUIRED(Locks::mutator_lock_);

  mirror::Class* ResolveType(uint16_t type_idx, mirror::ArtField* referrer)
      SHARED_LOCKS_REQUIRED(Locks::mutator_lock_);

  // Resolve a type with the given ID from the DexFile, storing the
  // result in DexCache. The ClassLoader is used to search for the
  // type, since it may be referenced from but not contained within
  // the given DexFile.
  mirror::Class* ResolveType(const DexFile& dex_file, uint16_t type_idx,
                             Handle<mirror::DexCache> dex_cache,
                             Handle<mirror::ClassLoader> class_loader)
      SHARED_LOCKS_REQUIRED(Locks::mutator_lock_);

  // Resolve a method with a given ID from the DexFile, storing the
  // result in DexCache. The ClassLinker and ClassLoader are used as
  // in ResolveType. What is unique is the method type argument which
  // is used to determine if this method is a direct, static, or
  // virtual method.
  mirror::ArtMethod* ResolveMethod(const DexFile& dex_file,
                                   uint32_t method_idx,
                                   Handle<mirror::DexCache> dex_cache,
                                   Handle<mirror::ClassLoader> class_loader,
                                   Handle<mirror::ArtMethod> referrer,
                                   InvokeType type)
      SHARED_LOCKS_REQUIRED(Locks::mutator_lock_);

  mirror::ArtMethod* GetResolvedMethod(uint32_t method_idx, mirror::ArtMethod* referrer,
                                       InvokeType type)
      SHARED_LOCKS_REQUIRED(Locks::mutator_lock_);
  mirror::ArtMethod* ResolveMethod(Thread* self, uint32_t method_idx, mirror::ArtMethod** referrer,
                                   InvokeType type)
      SHARED_LOCKS_REQUIRED(Locks::mutator_lock_);

  mirror::ArtField* GetResolvedField(uint32_t field_idx, mirror::Class* field_declaring_class)
      SHARED_LOCKS_REQUIRED(Locks::mutator_lock_);
  mirror::ArtField* ResolveField(uint32_t field_idx, mirror::ArtMethod* referrer,
                                 bool is_static)
      SHARED_LOCKS_REQUIRED(Locks::mutator_lock_);

  // Resolve a field with a given ID from the DexFile, storing the
  // result in DexCache. The ClassLinker and ClassLoader are used as
  // in ResolveType. What is unique is the is_static argument which is
  // used to determine if we are resolving a static or non-static
  // field.
  mirror::ArtField* ResolveField(const DexFile& dex_file,
                                 uint32_t field_idx,
                                 Handle<mirror::DexCache> dex_cache,
                                 Handle<mirror::ClassLoader> class_loader,
                                 bool is_static)
      SHARED_LOCKS_REQUIRED(Locks::mutator_lock_);

  // Resolve a field with a given ID from the DexFile, storing the
  // result in DexCache. The ClassLinker and ClassLoader are used as
  // in ResolveType. No is_static argument is provided so that Java
  // field resolution semantics are followed.
  mirror::ArtField* ResolveFieldJLS(const DexFile& dex_file, uint32_t field_idx,
                                    Handle<mirror::DexCache> dex_cache,
                                    Handle<mirror::ClassLoader> class_loader)
      SHARED_LOCKS_REQUIRED(Locks::mutator_lock_);

  // Get shorty from method index without resolution. Used to do handlerization.
  const char* MethodShorty(uint32_t method_idx, mirror::ArtMethod* referrer, uint32_t* length)
      SHARED_LOCKS_REQUIRED(Locks::mutator_lock_);

  // Returns true on success, false if there's an exception pending.
  // can_run_clinit=false allows the compiler to attempt to init a class,
  // given the restriction that no <clinit> execution is possible.
  bool EnsureInitialized(Handle<mirror::Class> c, bool can_init_fields, bool can_init_parents)
      SHARED_LOCKS_REQUIRED(Locks::mutator_lock_);

  // Initializes classes that have instances in the image but that have
  // <clinit> methods so they could not be initialized by the compiler.
  void RunRootClinits() SHARED_LOCKS_REQUIRED(Locks::mutator_lock_);

  void RegisterDexFile(const DexFile& dex_file)
      LOCKS_EXCLUDED(dex_lock_)
      SHARED_LOCKS_REQUIRED(Locks::mutator_lock_);
  void RegisterDexFile(const DexFile& dex_file, Handle<mirror::DexCache> dex_cache)
      LOCKS_EXCLUDED(dex_lock_)
      SHARED_LOCKS_REQUIRED(Locks::mutator_lock_);

  const OatFile* RegisterOatFile(const OatFile* oat_file)
      LOCKS_EXCLUDED(dex_lock_);

  const std::vector<const DexFile*>& GetBootClassPath() {
    return boot_class_path_;
  }

  void VisitClasses(ClassVisitor* visitor, void* arg)
      LOCKS_EXCLUDED(Locks::classlinker_classes_lock_)
      SHARED_LOCKS_REQUIRED(Locks::mutator_lock_);

  // Less efficient variant of VisitClasses that copies the class_table_ into secondary storage
  // so that it can visit individual classes without holding the doesn't hold the
  // Locks::classlinker_classes_lock_. As the Locks::classlinker_classes_lock_ isn't held this code
  // can race with insertion and deletion of classes while the visitor is being called.
  void VisitClassesWithoutClassesLock(ClassVisitor* visitor, void* arg)
      SHARED_LOCKS_REQUIRED(Locks::mutator_lock_);

  void VisitClassRoots(RootCallback* callback, void* arg, VisitRootFlags flags)
      LOCKS_EXCLUDED(Locks::classlinker_classes_lock_)
      SHARED_LOCKS_REQUIRED(Locks::mutator_lock_);
  void VisitRoots(RootCallback* callback, void* arg, VisitRootFlags flags)
      LOCKS_EXCLUDED(dex_lock_)
      SHARED_LOCKS_REQUIRED(Locks::mutator_lock_);

  mirror::DexCache* FindDexCache(const DexFile& dex_file)
      LOCKS_EXCLUDED(dex_lock_)
      SHARED_LOCKS_REQUIRED(Locks::mutator_lock_);
  bool IsDexFileRegistered(const DexFile& dex_file)
      LOCKS_EXCLUDED(dex_lock_) SHARED_LOCKS_REQUIRED(Locks::mutator_lock_);
  void FixupDexCaches(mirror::ArtMethod* resolution_method)
      LOCKS_EXCLUDED(dex_lock_)
      SHARED_LOCKS_REQUIRED(Locks::mutator_lock_);

  // Generate an oat file from a dex file
  bool GenerateOatFile(const char* dex_filename,
                       int oat_fd,
                       const char* oat_cache_filename,
                       std::string* error_msg)
      LOCKS_EXCLUDED(Locks::mutator_lock_);

  // Find or create the oat file holding dex_location. Then load all corresponding dex files
  // (if multidex) into the given vector.
  bool OpenDexFilesFromOat(const char* dex_location, const char* oat_location,
                           std::vector<std::string>* error_msgs,
                           std::vector<const DexFile*>* dex_files)
      LOCKS_EXCLUDED(dex_lock_, Locks::mutator_lock_);

  // Returns true if the given oat file has the same image checksum as the image it is paired with.
  static bool VerifyOatImageChecksum(const OatFile* oat_file, const InstructionSet instruction_set);
  // Returns true if the oat file checksums match with the image and the offsets are such that it
  // could be loaded with it.
  static bool VerifyOatChecksums(const OatFile* oat_file, const InstructionSet instruction_set,
                                 std::string* error_msg);
  // Returns true if oat file contains the dex file with the given location and checksum.
  static bool VerifyOatAndDexFileChecksums(const OatFile* oat_file,
                                           const char* dex_location,
                                           uint32_t dex_location_checksum,
                                           InstructionSet instruction_set,
                                           std::string* error_msg);

  // TODO: replace this with multiple methods that allocate the correct managed type.
  template <class T>
  mirror::ObjectArray<T>* AllocObjectArray(Thread* self, size_t length)
      SHARED_LOCKS_REQUIRED(Locks::mutator_lock_);

  mirror::ObjectArray<mirror::Class>* AllocClassArray(Thread* self, size_t length)
      SHARED_LOCKS_REQUIRED(Locks::mutator_lock_);

  mirror::ObjectArray<mirror::String>* AllocStringArray(Thread* self, size_t length)
      SHARED_LOCKS_REQUIRED(Locks::mutator_lock_);

  mirror::ObjectArray<mirror::ArtMethod>* AllocArtMethodArray(Thread* self, size_t length)
      SHARED_LOCKS_REQUIRED(Locks::mutator_lock_);

  mirror::IfTable* AllocIfTable(Thread* self, size_t ifcount)
      SHARED_LOCKS_REQUIRED(Locks::mutator_lock_);

  mirror::ObjectArray<mirror::ArtField>* AllocArtFieldArray(Thread* self, size_t length)
      SHARED_LOCKS_REQUIRED(Locks::mutator_lock_);

  mirror::ObjectArray<mirror::StackTraceElement>* AllocStackTraceElementArray(Thread* self,
                                                                              size_t length)
      SHARED_LOCKS_REQUIRED(Locks::mutator_lock_);

  void VerifyClass(Handle<mirror::Class> klass) SHARED_LOCKS_REQUIRED(Locks::mutator_lock_);
  bool VerifyClassUsingOatFile(const DexFile& dex_file, mirror::Class* klass,
                               mirror::Class::Status& oat_file_class_status)
      SHARED_LOCKS_REQUIRED(Locks::mutator_lock_);
  void ResolveClassExceptionHandlerTypes(const DexFile& dex_file,
                                         Handle<mirror::Class> klass)
      SHARED_LOCKS_REQUIRED(Locks::mutator_lock_);
  void ResolveMethodExceptionHandlerTypes(const DexFile& dex_file, mirror::ArtMethod* klass)
      SHARED_LOCKS_REQUIRED(Locks::mutator_lock_);

  mirror::Class* CreateProxyClass(ScopedObjectAccessAlreadyRunnable& soa, jstring name,
                                  jobjectArray interfaces, jobject loader, jobjectArray methods,
                                  jobjectArray throws)
      SHARED_LOCKS_REQUIRED(Locks::mutator_lock_);
  std::string GetDescriptorForProxy(mirror::Class* proxy_class)
      SHARED_LOCKS_REQUIRED(Locks::mutator_lock_);
  mirror::ArtMethod* FindMethodForProxy(mirror::Class* proxy_class,
                                        mirror::ArtMethod* proxy_method)
      LOCKS_EXCLUDED(dex_lock_)
      SHARED_LOCKS_REQUIRED(Locks::mutator_lock_);

  // Get the oat code for a method when its class isn't yet initialized
  const void* GetQuickOatCodeFor(mirror::ArtMethod* method)
      SHARED_LOCKS_REQUIRED(Locks::mutator_lock_);
#if defined(ART_USE_PORTABLE_COMPILER)
  const void* GetPortableOatCodeFor(mirror::ArtMethod* method, bool* have_portable_code)
      SHARED_LOCKS_REQUIRED(Locks::mutator_lock_);
#endif

  // Get the oat code for a method from a method index.
  const void* GetQuickOatCodeFor(const DexFile& dex_file, uint16_t class_def_idx, uint32_t method_idx)
      SHARED_LOCKS_REQUIRED(Locks::mutator_lock_);
#if defined(ART_USE_PORTABLE_COMPILER)
  const void* GetPortableOatCodeFor(const DexFile& dex_file, uint16_t class_def_idx, uint32_t method_idx)
      SHARED_LOCKS_REQUIRED(Locks::mutator_lock_);
#endif

  pid_t GetClassesLockOwner();  // For SignalCatcher.
  pid_t GetDexLockOwner();  // For SignalCatcher.

  const void* GetPortableResolutionTrampoline() const {
    return portable_resolution_trampoline_;
  }

  const void* GetQuickGenericJniTrampoline() const {
    return quick_generic_jni_trampoline_;
  }

  const void* GetQuickResolutionTrampoline() const {
    return quick_resolution_trampoline_;
  }

  const void* GetPortableImtConflictTrampoline() const {
    return portable_imt_conflict_trampoline_;
  }

  const void* GetQuickImtConflictTrampoline() const {
    return quick_imt_conflict_trampoline_;
  }

  const void* GetQuickToInterpreterBridgeTrampoline() const {
    return quick_to_interpreter_bridge_trampoline_;
  }

  InternTable* GetInternTable() const {
    return intern_table_;
  }

  // Attempts to insert a class into a class table.  Returns NULL if
  // the class was inserted, otherwise returns an existing class with
  // the same descriptor and ClassLoader.
  mirror::Class* InsertClass(const char* descriptor, mirror::Class* klass, size_t hash)
      LOCKS_EXCLUDED(Locks::classlinker_classes_lock_)
      SHARED_LOCKS_REQUIRED(Locks::mutator_lock_);

  // Special code to allocate an art method, use this instead of class->AllocObject.
  mirror::ArtMethod* AllocArtMethod(Thread* self) SHARED_LOCKS_REQUIRED(Locks::mutator_lock_);

  mirror::ObjectArray<mirror::Class>* GetClassRoots() SHARED_LOCKS_REQUIRED(Locks::mutator_lock_) {
    mirror::ObjectArray<mirror::Class>* class_roots = class_roots_.Read();
    DCHECK(class_roots != NULL);
    return class_roots;
  }

 private:
  bool FindOatMethodFor(mirror::ArtMethod* method, OatFile::OatMethod* oat_method)
      SHARED_LOCKS_REQUIRED(Locks::mutator_lock_);

  OatFile& GetImageOatFile(gc::space::ImageSpace* space)
      LOCKS_EXCLUDED(dex_lock_)
      SHARED_LOCKS_REQUIRED(Locks::mutator_lock_);

  void FinishInit(Thread* self) SHARED_LOCKS_REQUIRED(Locks::mutator_lock_);

  // For early bootstrapping by Init
  mirror::Class* AllocClass(Thread* self, mirror::Class* java_lang_Class, uint32_t class_size)
      SHARED_LOCKS_REQUIRED(Locks::mutator_lock_);

  // Alloc* convenience functions to avoid needing to pass in mirror::Class*
  // values that are known to the ClassLinker such as
  // kObjectArrayClass and kJavaLangString etc.
  mirror::Class* AllocClass(Thread* self, uint32_t class_size)
      SHARED_LOCKS_REQUIRED(Locks::mutator_lock_);
  mirror::DexCache* AllocDexCache(Thread* self, const DexFile& dex_file)
      SHARED_LOCKS_REQUIRED(Locks::mutator_lock_);
  mirror::ArtField* AllocArtField(Thread* self) SHARED_LOCKS_REQUIRED(Locks::mutator_lock_);

  mirror::Class* CreatePrimitiveClass(Thread* self, Primitive::Type type)
      SHARED_LOCKS_REQUIRED(Locks::mutator_lock_);
  mirror::Class* InitializePrimitiveClass(mirror::Class* primitive_class, Primitive::Type type)
      SHARED_LOCKS_REQUIRED(Locks::mutator_lock_);


  mirror::Class* CreateArrayClass(Thread* self, const char* descriptor,
                                  Handle<mirror::ClassLoader> class_loader)
      SHARED_LOCKS_REQUIRED(Locks::mutator_lock_);

  void AppendToBootClassPath(const DexFile& dex_file)
      SHARED_LOCKS_REQUIRED(Locks::mutator_lock_);
  void AppendToBootClassPath(const DexFile& dex_file, Handle<mirror::DexCache> dex_cache)
      SHARED_LOCKS_REQUIRED(Locks::mutator_lock_);

  void ConstructFieldMap(const DexFile& dex_file, const DexFile::ClassDef& dex_class_def,
                         mirror::Class* c, SafeMap<uint32_t, mirror::ArtField*>& field_map)
      SHARED_LOCKS_REQUIRED(Locks::mutator_lock_);

  // Precomputes size needed for Class, in the case of a non-temporary class this size must be
  // sufficient to hold all static fields.
  uint32_t SizeOfClassWithoutEmbeddedTables(const DexFile& dex_file,
                                            const DexFile::ClassDef& dex_class_def);

  void LoadClass(const DexFile& dex_file,
                 const DexFile::ClassDef& dex_class_def,
                 Handle<mirror::Class> klass,
                 mirror::ClassLoader* class_loader)
      SHARED_LOCKS_REQUIRED(Locks::mutator_lock_);
  void LoadClassMembers(const DexFile& dex_file,
                        const byte* class_data,
                        Handle<mirror::Class> klass,
                        mirror::ClassLoader* class_loader,
                        const OatFile::OatClass* oat_class)
      SHARED_LOCKS_REQUIRED(Locks::mutator_lock_);

  void LoadField(const DexFile& dex_file, const ClassDataItemIterator& it,
                 Handle<mirror::Class> klass, Handle<mirror::ArtField> dst)
      SHARED_LOCKS_REQUIRED(Locks::mutator_lock_);

  mirror::ArtMethod* LoadMethod(Thread* self, const DexFile& dex_file,
                                const ClassDataItemIterator& dex_method,
                                Handle<mirror::Class> klass)
      SHARED_LOCKS_REQUIRED(Locks::mutator_lock_);

  void FixupStaticTrampolines(mirror::Class* klass) SHARED_LOCKS_REQUIRED(Locks::mutator_lock_);

  // Finds the associated oat class for a dex_file and descriptor. Returns whether the class
  // was found, and sets the data in oat_class.
  bool FindOatClass(const DexFile& dex_file, uint16_t class_def_idx, OatFile::OatClass* oat_class)
      SHARED_LOCKS_REQUIRED(Locks::mutator_lock_);

  void RegisterDexFileLocked(const DexFile& dex_file, Handle<mirror::DexCache> dex_cache)
      EXCLUSIVE_LOCKS_REQUIRED(dex_lock_)
      SHARED_LOCKS_REQUIRED(Locks::mutator_lock_);
  bool IsDexFileRegisteredLocked(const DexFile& dex_file)
      SHARED_LOCKS_REQUIRED(dex_lock_, Locks::mutator_lock_);

  bool InitializeClass(Handle<mirror::Class> klass, bool can_run_clinit,
                       bool can_init_parents)
      SHARED_LOCKS_REQUIRED(Locks::mutator_lock_);
  bool WaitForInitializeClass(Handle<mirror::Class> klass, Thread* self,
                              ObjectLock<mirror::Class>& lock);
  bool ValidateSuperClassDescriptors(Handle<mirror::Class> klass)
      SHARED_LOCKS_REQUIRED(Locks::mutator_lock_);

  bool IsSameDescriptorInDifferentClassContexts(Thread* self, const char* descriptor,
                                                Handle<mirror::ClassLoader> class_loader1,
                                                Handle<mirror::ClassLoader> class_loader2)
      SHARED_LOCKS_REQUIRED(Locks::mutator_lock_);

  bool IsSameMethodSignatureInDifferentClassContexts(Thread* self, mirror::ArtMethod* method,
                                                     mirror::Class* klass1,
                                                     mirror::Class* klass2)
      SHARED_LOCKS_REQUIRED(Locks::mutator_lock_);

  bool LinkClass(Thread* self, const char* descriptor, Handle<mirror::Class> klass,
                 Handle<mirror::ObjectArray<mirror::Class>> interfaces,
                 mirror::Class** new_class)
      SHARED_LOCKS_REQUIRED(Locks::mutator_lock_);

  bool LinkSuperClass(Handle<mirror::Class> klass)
      SHARED_LOCKS_REQUIRED(Locks::mutator_lock_);

  bool LoadSuperAndInterfaces(Handle<mirror::Class> klass, const DexFile& dex_file)
      SHARED_LOCKS_REQUIRED(Locks::mutator_lock_);

  bool LinkMethods(Thread* self, Handle<mirror::Class> klass,
                   Handle<mirror::ObjectArray<mirror::Class>> interfaces)
      SHARED_LOCKS_REQUIRED(Locks::mutator_lock_);

  bool LinkVirtualMethods(Thread* self, Handle<mirror::Class> klass)
      SHARED_LOCKS_REQUIRED(Locks::mutator_lock_);

  bool LinkInterfaceMethods(Handle<mirror::Class> klass,
                            Handle<mirror::ObjectArray<mirror::Class>> interfaces)
      SHARED_LOCKS_REQUIRED(Locks::mutator_lock_);

  bool LinkStaticFields(Handle<mirror::Class> klass, size_t* class_size)
      SHARED_LOCKS_REQUIRED(Locks::mutator_lock_);
  bool LinkInstanceFields(Handle<mirror::Class> klass)
      SHARED_LOCKS_REQUIRED(Locks::mutator_lock_);
  bool LinkFields(Handle<mirror::Class> klass, bool is_static, size_t* class_size)
      SHARED_LOCKS_REQUIRED(Locks::mutator_lock_);
  void LinkCode(Handle<mirror::ArtMethod> method, const OatFile::OatClass* oat_class,
                const DexFile& dex_file, uint32_t dex_method_index, uint32_t method_index)
      SHARED_LOCKS_REQUIRED(Locks::mutator_lock_);

  void CreateReferenceInstanceOffsets(Handle<mirror::Class> klass)
      SHARED_LOCKS_REQUIRED(Locks::mutator_lock_);
  void CreateReferenceStaticOffsets(Handle<mirror::Class> klass)
      SHARED_LOCKS_REQUIRED(Locks::mutator_lock_);
  void CreateReferenceOffsets(Handle<mirror::Class> klass, bool is_static,
                              uint32_t reference_offsets)
      SHARED_LOCKS_REQUIRED(Locks::mutator_lock_);

  // For use by ImageWriter to find DexCaches for its roots
  ReaderWriterMutex* DexLock()
      SHARED_LOCKS_REQUIRED(Locks::mutator_lock_) LOCK_RETURNED(dex_lock_) {
    return &dex_lock_;
  }
  size_t GetDexCacheCount() SHARED_LOCKS_REQUIRED(Locks::mutator_lock_, dex_lock_) {
    return dex_caches_.size();
  }
  mirror::DexCache* GetDexCache(size_t idx) SHARED_LOCKS_REQUIRED(Locks::mutator_lock_, dex_lock_);

  const OatFile::OatDexFile* FindOpenedOatDexFileForDexFile(const DexFile& dex_file)
      LOCKS_EXCLUDED(dex_lock_)
      SHARED_LOCKS_REQUIRED(Locks::mutator_lock_);
<<<<<<< HEAD
  const OatFile* FindOpenedOatFileFromDexLocation(const std::string& dex_location,
                                                  const uint32_t* const dex_location_checksum)
      SHARED_LOCKS_REQUIRED(Locks::mutator_lock_, dex_lock_);
=======

  // Find an opened oat dex file that contains dex_location. If oat_location is not nullptr,
  // the file must have that location, else any oat location is accepted.
  const OatFile::OatDexFile* FindOpenedOatDexFile(const char* oat_location,
                                                  const char* dex_location,
                                                  const uint32_t* dex_location_checksum)
      LOCKS_EXCLUDED(dex_lock_);

  // Will open the oat file directly without relocating, even if we could/should do relocation.
  const OatFile* FindOatFileFromOatLocation(const std::string& oat_location,
                                            std::string* error_msg)
      LOCKS_EXCLUDED(dex_lock_);

>>>>>>> e016182a
  const OatFile* FindOpenedOatFileFromOatLocation(const std::string& oat_location)
      LOCKS_EXCLUDED(dex_lock_);

  const OatFile* OpenOatFileFromDexLocation(const std::string& dex_location,
                                            InstructionSet isa,
                                            bool* already_opened,
                                            bool* obsolete_file_cleanup_failed,
                                            std::vector<std::string>* error_msg)
      LOCKS_EXCLUDED(dex_lock_, Locks::mutator_lock_);

  const OatFile* GetInterpretedOnlyOat(const std::string& oat_path,
                                       InstructionSet isa,
                                       std::string* error_msg);

  const OatFile* PatchAndRetrieveOat(const std::string& input, const std::string& output,
                                     const std::string& image_location, InstructionSet isa,
                                     std::string* error_msg)
      LOCKS_EXCLUDED(Locks::mutator_lock_);

  bool CheckOatFile(const OatFile* oat_file, InstructionSet isa,
                    bool* checksum_verified, std::string* error_msg);
  int32_t GetRequiredDelta(const OatFile* oat_file, InstructionSet isa);

  // Note: will not register the oat file.
  const OatFile* FindOatFileInOatLocationForDexFile(const char* dex_location,
                                                    uint32_t dex_location_checksum,
                                                    const char* oat_location,
                                                    std::string* error_msg)
      LOCKS_EXCLUDED(dex_lock_);

  // Creates the oat file from the dex_location to the oat_location. Needs a file descriptor for
  // the file to be written, which is assumed to be under a lock.
  const OatFile* CreateOatFileForDexLocation(const char* dex_location,
                                             int fd, const char* oat_location,
                                             std::vector<std::string>* error_msgs)
      LOCKS_EXCLUDED(dex_lock_, Locks::mutator_lock_);

  // Finds an OatFile that contains a DexFile for the given a DexFile location.
  //
  // Note 1: this will not check open oat files, which are assumed to be stale when this is run.
  // Note 2: Does not register the oat file. It is the caller's job to register if the file is to
  //         be kept.
  const OatFile* FindOatFileContainingDexFileFromDexLocation(const char* dex_location,
                                                             const uint32_t* dex_location_checksum,
                                                             InstructionSet isa,
                                                             std::vector<std::string>* error_msgs,
                                                             bool* obsolete_file_cleanup_failed)
      LOCKS_EXCLUDED(dex_lock_, Locks::mutator_lock_);

  // Verifies:
  //  - that the oat file contains the dex file (with a matching checksum, which may be null if the
  // file was pre-opted)
  //  - the checksums of the oat file (against the image space)
  //  - the checksum of the dex file against dex_location_checksum
  //  - that the dex file can be opened
  // Returns true iff all verification succeed.
  //
  // The dex_location is the dex location as stored in the oat file header.
  // (see DexFile::GetDexCanonicalLocation for a description of location conventions)
  bool VerifyOatWithDexFile(const OatFile* oat_file, const char* dex_location,
                            const uint32_t* dex_location_checksum,
                            std::string* error_msg);

  mirror::ArtMethod* CreateProxyConstructor(Thread* self, Handle<mirror::Class> klass,
                                            mirror::Class* proxy_class)
      SHARED_LOCKS_REQUIRED(Locks::mutator_lock_);
  mirror::ArtMethod* CreateProxyMethod(Thread* self, Handle<mirror::Class> klass,
                                       Handle<mirror::ArtMethod> prototype)
      SHARED_LOCKS_REQUIRED(Locks::mutator_lock_);

  // Ensures that methods have the kAccPreverified bit set. We use the kAccPreverfied bit on the
  // class access flags to determine whether this has been done before.
  void EnsurePreverifiedMethods(Handle<mirror::Class> c)
      SHARED_LOCKS_REQUIRED(Locks::mutator_lock_);

  mirror::Class* LookupClassFromTableLocked(const char* descriptor,
                                            const mirror::ClassLoader* class_loader,
                                            size_t hash)
      SHARED_LOCKS_REQUIRED(Locks::classlinker_classes_lock_, Locks::mutator_lock_);

  mirror::Class* UpdateClass(const char* descriptor, mirror::Class* klass, size_t hash)
      LOCKS_EXCLUDED(Locks::classlinker_classes_lock_)
      SHARED_LOCKS_REQUIRED(Locks::mutator_lock_);

  void MoveImageClassesToClassTable() LOCKS_EXCLUDED(Locks::classlinker_classes_lock_)
      LOCKS_EXCLUDED(Locks::classlinker_classes_lock_)
      SHARED_LOCKS_REQUIRED(Locks::mutator_lock_);
  mirror::Class* LookupClassFromImage(const char* descriptor)
      SHARED_LOCKS_REQUIRED(Locks::mutator_lock_);

  // EnsureResolved is called to make sure that a class in the class_table_ has been resolved
  // before returning it to the caller. Its the responsibility of the thread that placed the class
  // in the table to make it resolved. The thread doing resolution must notify on the class' lock
  // when resolution has occurred. This happens in mirror::Class::SetStatus. As resolution may
  // retire a class, the version of the class in the table is returned and this may differ from
  // the class passed in.
  mirror::Class* EnsureResolved(Thread* self, const char* descriptor, mirror::Class* klass)
      WARN_UNUSED SHARED_LOCKS_REQUIRED(Locks::mutator_lock_);

  void FixupTemporaryDeclaringClass(mirror::Class* temp_class, mirror::Class* new_class)
      SHARED_LOCKS_REQUIRED(Locks::mutator_lock_);

  std::vector<const DexFile*> boot_class_path_;

  mutable ReaderWriterMutex dex_lock_ DEFAULT_MUTEX_ACQUIRED_AFTER;
  std::vector<size_t> new_dex_cache_roots_ GUARDED_BY(dex_lock_);;
  std::vector<GcRoot<mirror::DexCache>> dex_caches_ GUARDED_BY(dex_lock_);
  std::vector<const OatFile*> oat_files_ GUARDED_BY(dex_lock_);


  // multimap from a string hash code of a class descriptor to
  // mirror::Class* instances. Results should be compared for a matching
  // Class::descriptor_ and Class::class_loader_.
  typedef AllocationTrackingMultiMap<size_t, GcRoot<mirror::Class>, kAllocatorTagClassTable> Table;
  // This contains strong roots. To enable concurrent root scanning of
  // the class table, be careful to use a read barrier when accessing this.
  Table class_table_ GUARDED_BY(Locks::classlinker_classes_lock_);
  std::vector<std::pair<size_t, GcRoot<mirror::Class>>> new_class_roots_;

  // Do we need to search dex caches to find image classes?
  bool dex_cache_image_class_lookup_required_;
  // Number of times we've searched dex caches for a class. After a certain number of misses we move
  // the classes into the class_table_ to avoid dex cache based searches.
  Atomic<uint32_t> failed_dex_cache_class_lookups_;

  // indexes into class_roots_.
  // needs to be kept in sync with class_roots_descriptors_.
  enum ClassRoot {
    kJavaLangClass,
    kJavaLangObject,
    kClassArrayClass,
    kObjectArrayClass,
    kJavaLangString,
    kJavaLangDexCache,
    kJavaLangRefReference,
    kJavaLangReflectArtField,
    kJavaLangReflectArtMethod,
    kJavaLangReflectProxy,
    kJavaLangStringArrayClass,
    kJavaLangReflectArtFieldArrayClass,
    kJavaLangReflectArtMethodArrayClass,
    kJavaLangClassLoader,
    kJavaLangThrowable,
    kJavaLangClassNotFoundException,
    kJavaLangStackTraceElement,
    kPrimitiveBoolean,
    kPrimitiveByte,
    kPrimitiveChar,
    kPrimitiveDouble,
    kPrimitiveFloat,
    kPrimitiveInt,
    kPrimitiveLong,
    kPrimitiveShort,
    kPrimitiveVoid,
    kBooleanArrayClass,
    kByteArrayClass,
    kCharArrayClass,
    kDoubleArrayClass,
    kFloatArrayClass,
    kIntArrayClass,
    kLongArrayClass,
    kShortArrayClass,
    kJavaLangStackTraceElementArrayClass,
    kClassRootsMax,
  };
  GcRoot<mirror::ObjectArray<mirror::Class>> class_roots_;

  mirror::Class* GetClassRoot(ClassRoot class_root) SHARED_LOCKS_REQUIRED(Locks::mutator_lock_);

  void SetClassRoot(ClassRoot class_root, mirror::Class* klass)
      SHARED_LOCKS_REQUIRED(Locks::mutator_lock_);

  static const char* class_roots_descriptors_[];

  const char* GetClassRootDescriptor(ClassRoot class_root) {
    const char* descriptor = class_roots_descriptors_[class_root];
    CHECK(descriptor != NULL);
    return descriptor;
  }

  // The interface table used by all arrays.
  GcRoot<mirror::IfTable> array_iftable_;

  // A cache of the last FindArrayClass results. The cache serves to avoid creating array class
  // descriptors for the sake of performing FindClass.
  static constexpr size_t kFindArrayCacheSize = 16;
  GcRoot<mirror::Class> find_array_class_cache_[kFindArrayCacheSize];
  size_t find_array_class_cache_next_victim_;

  bool init_done_;
  bool log_new_dex_caches_roots_ GUARDED_BY(dex_lock_);
  bool log_new_class_table_roots_ GUARDED_BY(Locks::classlinker_classes_lock_);

  InternTable* intern_table_;

  // Trampolines within the image the bounce to runtime entrypoints. Done so that there is a single
  // patch point within the image. TODO: make these proper relocations.
  const void* portable_resolution_trampoline_;
  const void* quick_resolution_trampoline_;
  const void* portable_imt_conflict_trampoline_;
  const void* quick_imt_conflict_trampoline_;
  const void* quick_generic_jni_trampoline_;
  const void* quick_to_interpreter_bridge_trampoline_;

  friend class ImageWriter;  // for GetClassRoots
  friend class ImageDumper;  // for FindOpenedOatFileFromOatLocation
  friend class ElfPatcher;  // for FindOpenedOatFileForDexFile & FindOpenedOatFileFromOatLocation
  friend class NoDex2OatTest;  // for FindOpenedOatFileForDexFile
  friend class NoPatchoatTest;  // for FindOpenedOatFileForDexFile
  FRIEND_TEST(ClassLinkerTest, ClassRootDescriptors);
  FRIEND_TEST(mirror::DexCacheTest, Open);
  FRIEND_TEST(ExceptionTest, FindExceptionHandler);
  FRIEND_TEST(ObjectTest, AllocObjectArray);
  DISALLOW_COPY_AND_ASSIGN(ClassLinker);
};

}  // namespace art

#endif  // ART_RUNTIME_CLASS_LINKER_H_<|MERGE_RESOLUTION|>--- conflicted
+++ resolved
@@ -554,11 +554,6 @@
   const OatFile::OatDexFile* FindOpenedOatDexFileForDexFile(const DexFile& dex_file)
       LOCKS_EXCLUDED(dex_lock_)
       SHARED_LOCKS_REQUIRED(Locks::mutator_lock_);
-<<<<<<< HEAD
-  const OatFile* FindOpenedOatFileFromDexLocation(const std::string& dex_location,
-                                                  const uint32_t* const dex_location_checksum)
-      SHARED_LOCKS_REQUIRED(Locks::mutator_lock_, dex_lock_);
-=======
 
   // Find an opened oat dex file that contains dex_location. If oat_location is not nullptr,
   // the file must have that location, else any oat location is accepted.
@@ -572,7 +567,6 @@
                                             std::string* error_msg)
       LOCKS_EXCLUDED(dex_lock_);
 
->>>>>>> e016182a
   const OatFile* FindOpenedOatFileFromOatLocation(const std::string& oat_location)
       LOCKS_EXCLUDED(dex_lock_);
 
