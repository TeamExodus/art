/*
 * Copyright (C) 2011 The Android Open Source Project
 *
 * Licensed under the Apache License, Version 2.0 (the "License");
 * you may not use this file except in compliance with the License.
 * You may obtain a copy of the License at
 *
 *      http://www.apache.org/licenses/LICENSE-2.0
 *
 * Unless required by applicable law or agreed to in writing, software
 * distributed under the License is distributed on an "AS IS" BASIS,
 * WITHOUT WARRANTIES OR CONDITIONS OF ANY KIND, either express or implied.
 * See the License for the specific language governing permissions and
 * limitations under the License.
 */

#include "compiler_driver.h"

#define ATRACE_TAG ATRACE_TAG_DALVIK
#include <utils/Trace.h>

#include <vector>
#include <unistd.h>

#include "base/stl_util.h"
#include "base/timing_logger.h"
#include "class_linker.h"
#include "compiled_class.h"
#include "compiler.h"
#include "compiler_driver-inl.h"
#include "dex_compilation_unit.h"
#include "dex_file-inl.h"
#include "dex/verification_results.h"
#include "dex/verified_method.h"
#include "dex/quick/dex_file_method_inliner.h"
#include "driver/compiler_options.h"
#include "jni_internal.h"
#include "object_lock.h"
#include "profiler.h"
#include "runtime.h"
#include "gc/accounting/card_table-inl.h"
#include "gc/accounting/heap_bitmap.h"
#include "gc/space/space.h"
#include "mirror/art_field-inl.h"
#include "mirror/art_method-inl.h"
#include "mirror/class_loader.h"
#include "mirror/class-inl.h"
#include "mirror/dex_cache-inl.h"
#include "mirror/object-inl.h"
#include "mirror/object_array-inl.h"
#include "mirror/throwable.h"
#include "scoped_thread_state_change.h"
#include "ScopedLocalRef.h"
#include "handle_scope-inl.h"
#include "thread.h"
#include "thread_pool.h"
#include "trampolines/trampoline_compiler.h"
#include "transaction.h"
#include "verifier/method_verifier.h"
#include "verifier/method_verifier-inl.h"

namespace art {

static constexpr bool kTimeCompileMethod = !kIsDebugBuild;

static double Percentage(size_t x, size_t y) {
  return 100.0 * (static_cast<double>(x)) / (static_cast<double>(x + y));
}

static void DumpStat(size_t x, size_t y, const char* str) {
  if (x == 0 && y == 0) {
    return;
  }
  LOG(INFO) << Percentage(x, y) << "% of " << str << " for " << (x + y) << " cases";
}

class CompilerDriver::AOTCompilationStats {
 public:
  AOTCompilationStats()
      : stats_lock_("AOT compilation statistics lock"),
        types_in_dex_cache_(0), types_not_in_dex_cache_(0),
        strings_in_dex_cache_(0), strings_not_in_dex_cache_(0),
        resolved_types_(0), unresolved_types_(0),
        resolved_instance_fields_(0), unresolved_instance_fields_(0),
        resolved_local_static_fields_(0), resolved_static_fields_(0), unresolved_static_fields_(0),
        type_based_devirtualization_(0),
        safe_casts_(0), not_safe_casts_(0) {
    for (size_t i = 0; i <= kMaxInvokeType; i++) {
      resolved_methods_[i] = 0;
      unresolved_methods_[i] = 0;
      virtual_made_direct_[i] = 0;
      direct_calls_to_boot_[i] = 0;
      direct_methods_to_boot_[i] = 0;
    }
  }

  void Dump() {
    DumpStat(types_in_dex_cache_, types_not_in_dex_cache_, "types known to be in dex cache");
    DumpStat(strings_in_dex_cache_, strings_not_in_dex_cache_, "strings known to be in dex cache");
    DumpStat(resolved_types_, unresolved_types_, "types resolved");
    DumpStat(resolved_instance_fields_, unresolved_instance_fields_, "instance fields resolved");
    DumpStat(resolved_local_static_fields_ + resolved_static_fields_, unresolved_static_fields_,
             "static fields resolved");
    DumpStat(resolved_local_static_fields_, resolved_static_fields_ + unresolved_static_fields_,
             "static fields local to a class");
    DumpStat(safe_casts_, not_safe_casts_, "check-casts removed based on type information");
    // Note, the code below subtracts the stat value so that when added to the stat value we have
    // 100% of samples. TODO: clean this up.
    DumpStat(type_based_devirtualization_,
             resolved_methods_[kVirtual] + unresolved_methods_[kVirtual] +
             resolved_methods_[kInterface] + unresolved_methods_[kInterface] -
             type_based_devirtualization_,
             "virtual/interface calls made direct based on type information");

    for (size_t i = 0; i <= kMaxInvokeType; i++) {
      std::ostringstream oss;
      oss << static_cast<InvokeType>(i) << " methods were AOT resolved";
      DumpStat(resolved_methods_[i], unresolved_methods_[i], oss.str().c_str());
      if (virtual_made_direct_[i] > 0) {
        std::ostringstream oss2;
        oss2 << static_cast<InvokeType>(i) << " methods made direct";
        DumpStat(virtual_made_direct_[i],
                 resolved_methods_[i] + unresolved_methods_[i] - virtual_made_direct_[i],
                 oss2.str().c_str());
      }
      if (direct_calls_to_boot_[i] > 0) {
        std::ostringstream oss2;
        oss2 << static_cast<InvokeType>(i) << " method calls are direct into boot";
        DumpStat(direct_calls_to_boot_[i],
                 resolved_methods_[i] + unresolved_methods_[i] - direct_calls_to_boot_[i],
                 oss2.str().c_str());
      }
      if (direct_methods_to_boot_[i] > 0) {
        std::ostringstream oss2;
        oss2 << static_cast<InvokeType>(i) << " method calls have methods in boot";
        DumpStat(direct_methods_to_boot_[i],
                 resolved_methods_[i] + unresolved_methods_[i] - direct_methods_to_boot_[i],
                 oss2.str().c_str());
      }
    }
  }

// Allow lossy statistics in non-debug builds.
#ifndef NDEBUG
#define STATS_LOCK() MutexLock mu(Thread::Current(), stats_lock_)
#else
#define STATS_LOCK()
#endif

  void TypeInDexCache() {
    STATS_LOCK();
    types_in_dex_cache_++;
  }

  void TypeNotInDexCache() {
    STATS_LOCK();
    types_not_in_dex_cache_++;
  }

  void StringInDexCache() {
    STATS_LOCK();
    strings_in_dex_cache_++;
  }

  void StringNotInDexCache() {
    STATS_LOCK();
    strings_not_in_dex_cache_++;
  }

  void TypeDoesntNeedAccessCheck() {
    STATS_LOCK();
    resolved_types_++;
  }

  void TypeNeedsAccessCheck() {
    STATS_LOCK();
    unresolved_types_++;
  }

  void ResolvedInstanceField() {
    STATS_LOCK();
    resolved_instance_fields_++;
  }

  void UnresolvedInstanceField() {
    STATS_LOCK();
    unresolved_instance_fields_++;
  }

  void ResolvedLocalStaticField() {
    STATS_LOCK();
    resolved_local_static_fields_++;
  }

  void ResolvedStaticField() {
    STATS_LOCK();
    resolved_static_fields_++;
  }

  void UnresolvedStaticField() {
    STATS_LOCK();
    unresolved_static_fields_++;
  }

  // Indicate that type information from the verifier led to devirtualization.
  void PreciseTypeDevirtualization() {
    STATS_LOCK();
    type_based_devirtualization_++;
  }

  // Indicate that a method of the given type was resolved at compile time.
  void ResolvedMethod(InvokeType type) {
    DCHECK_LE(type, kMaxInvokeType);
    STATS_LOCK();
    resolved_methods_[type]++;
  }

  // Indicate that a method of the given type was unresolved at compile time as it was in an
  // unknown dex file.
  void UnresolvedMethod(InvokeType type) {
    DCHECK_LE(type, kMaxInvokeType);
    STATS_LOCK();
    unresolved_methods_[type]++;
  }

  // Indicate that a type of virtual method dispatch has been converted into a direct method
  // dispatch.
  void VirtualMadeDirect(InvokeType type) {
    DCHECK(type == kVirtual || type == kInterface || type == kSuper);
    STATS_LOCK();
    virtual_made_direct_[type]++;
  }

  // Indicate that a method of the given type was able to call directly into boot.
  void DirectCallsToBoot(InvokeType type) {
    DCHECK_LE(type, kMaxInvokeType);
    STATS_LOCK();
    direct_calls_to_boot_[type]++;
  }

  // Indicate that a method of the given type was able to be resolved directly from boot.
  void DirectMethodsToBoot(InvokeType type) {
    DCHECK_LE(type, kMaxInvokeType);
    STATS_LOCK();
    direct_methods_to_boot_[type]++;
  }

  void ProcessedInvoke(InvokeType type, int flags) {
    STATS_LOCK();
    if (flags == 0) {
      unresolved_methods_[type]++;
    } else {
      DCHECK_NE((flags & kFlagMethodResolved), 0);
      resolved_methods_[type]++;
      if ((flags & kFlagVirtualMadeDirect) != 0) {
        virtual_made_direct_[type]++;
        if ((flags & kFlagPreciseTypeDevirtualization) != 0) {
          type_based_devirtualization_++;
        }
      } else {
        DCHECK_EQ((flags & kFlagPreciseTypeDevirtualization), 0);
      }
      if ((flags & kFlagDirectCallToBoot) != 0) {
        direct_calls_to_boot_[type]++;
      }
      if ((flags & kFlagDirectMethodToBoot) != 0) {
        direct_methods_to_boot_[type]++;
      }
    }
  }

  // A check-cast could be eliminated due to verifier type analysis.
  void SafeCast() {
    STATS_LOCK();
    safe_casts_++;
  }

  // A check-cast couldn't be eliminated due to verifier type analysis.
  void NotASafeCast() {
    STATS_LOCK();
    not_safe_casts_++;
  }

 private:
  Mutex stats_lock_;

  size_t types_in_dex_cache_;
  size_t types_not_in_dex_cache_;

  size_t strings_in_dex_cache_;
  size_t strings_not_in_dex_cache_;

  size_t resolved_types_;
  size_t unresolved_types_;

  size_t resolved_instance_fields_;
  size_t unresolved_instance_fields_;

  size_t resolved_local_static_fields_;
  size_t resolved_static_fields_;
  size_t unresolved_static_fields_;
  // Type based devirtualization for invoke interface and virtual.
  size_t type_based_devirtualization_;

  size_t resolved_methods_[kMaxInvokeType + 1];
  size_t unresolved_methods_[kMaxInvokeType + 1];
  size_t virtual_made_direct_[kMaxInvokeType + 1];
  size_t direct_calls_to_boot_[kMaxInvokeType + 1];
  size_t direct_methods_to_boot_[kMaxInvokeType + 1];

  size_t safe_casts_;
  size_t not_safe_casts_;

  DISALLOW_COPY_AND_ASSIGN(AOTCompilationStats);
};


extern "C" art::CompiledMethod* ArtCompileDEX(art::CompilerDriver& compiler,
                                              const art::DexFile::CodeItem* code_item,
                                              uint32_t access_flags,
                                              art::InvokeType invoke_type,
                                              uint16_t class_def_idx,
                                              uint32_t method_idx,
                                              jobject class_loader,
                                              const art::DexFile& dex_file);

CompilerDriver::CompilerDriver(const CompilerOptions* compiler_options,
                               VerificationResults* verification_results,
                               DexFileToMethodInlinerMap* method_inliner_map,
                               Compiler::Kind compiler_kind,
                               InstructionSet instruction_set,
                               InstructionSetFeatures instruction_set_features,
                               bool image, std::set<std::string>* image_classes, size_t thread_count,
                               bool dump_stats, bool dump_passes, CumulativeLogger* timer,
                               std::string profile_file)
    : profile_present_(false), compiler_options_(compiler_options),
      verification_results_(verification_results),
      method_inliner_map_(method_inliner_map),
      compiler_(Compiler::Create(this, compiler_kind)),
      instruction_set_(instruction_set),
      instruction_set_features_(instruction_set_features),
      freezing_constructor_lock_("freezing constructor lock"),
      compiled_classes_lock_("compiled classes lock"),
      compiled_methods_lock_("compiled method lock"),
      image_(image),
      image_classes_(image_classes),
      thread_count_(thread_count),
      start_ns_(0),
      stats_(new AOTCompilationStats),
      dump_stats_(dump_stats),
      dump_passes_(dump_passes),
      timings_logger_(timer),
      compiler_library_(nullptr),
      compiler_context_(nullptr),
      compiler_enable_auto_elf_loading_(nullptr),
      compiler_get_method_code_addr_(nullptr),
      support_boot_image_fixup_(instruction_set != kMips),
      cfi_info_(nullptr),
      dedupe_code_("dedupe code"),
      dedupe_mapping_table_("dedupe mapping table"),
      dedupe_vmap_table_("dedupe vmap table"),
      dedupe_gc_map_("dedupe gc map"),
      dedupe_cfi_info_("dedupe cfi info") {
  DCHECK(compiler_options_ != nullptr);
  DCHECK(verification_results_ != nullptr);
  DCHECK(method_inliner_map_ != nullptr);

  CHECK_PTHREAD_CALL(pthread_key_create, (&tls_key_, nullptr), "compiler tls key");

  dex_to_dex_compiler_ = reinterpret_cast<DexToDexCompilerFn>(ArtCompileDEX);

  compiler_->Init();

  CHECK(!Runtime::Current()->IsStarted());
  if (image_) {
    CHECK(image_classes_.get() != nullptr);
  } else {
    CHECK(image_classes_.get() == nullptr);
  }

  // Are we generating CFI information?
  if (compiler_options->GetGenerateGDBInformation()) {
    cfi_info_.reset(compiler_->GetCallFrameInformationInitialization(*this));
  }

  // Read the profile file if one is provided.
  if (!profile_file.empty()) {
    profile_present_ = profile_file_.LoadFile(profile_file);
    if (profile_present_) {
      LOG(INFO) << "Using profile data form file " << profile_file;
    } else {
      LOG(INFO) << "Failed to load profile file " << profile_file;
    }
  }
}

std::vector<uint8_t>* CompilerDriver::DeduplicateCode(const std::vector<uint8_t>& code) {
  return dedupe_code_.Add(Thread::Current(), code);
}

std::vector<uint8_t>* CompilerDriver::DeduplicateMappingTable(const std::vector<uint8_t>& code) {
  return dedupe_mapping_table_.Add(Thread::Current(), code);
}

std::vector<uint8_t>* CompilerDriver::DeduplicateVMapTable(const std::vector<uint8_t>& code) {
  return dedupe_vmap_table_.Add(Thread::Current(), code);
}

std::vector<uint8_t>* CompilerDriver::DeduplicateGCMap(const std::vector<uint8_t>& code) {
  return dedupe_gc_map_.Add(Thread::Current(), code);
}

std::vector<uint8_t>* CompilerDriver::DeduplicateCFIInfo(const std::vector<uint8_t>* cfi_info) {
  if (cfi_info == nullptr) {
    return nullptr;
  }
  return dedupe_cfi_info_.Add(Thread::Current(), *cfi_info);
}

CompilerDriver::~CompilerDriver() {
  Thread* self = Thread::Current();
  {
    MutexLock mu(self, compiled_classes_lock_);
    STLDeleteValues(&compiled_classes_);
  }
  {
    MutexLock mu(self, compiled_methods_lock_);
    STLDeleteValues(&compiled_methods_);
  }
  {
    MutexLock mu(self, compiled_methods_lock_);
    STLDeleteElements(&code_to_patch_);
  }
  {
    MutexLock mu(self, compiled_methods_lock_);
    STLDeleteElements(&methods_to_patch_);
  }
  {
    MutexLock mu(self, compiled_methods_lock_);
    STLDeleteElements(&classes_to_patch_);
  }
  CHECK_PTHREAD_CALL(pthread_key_delete, (tls_key_), "delete tls key");
  compiler_->UnInit();
}

CompilerTls* CompilerDriver::GetTls() {
  // Lazily create thread-local storage
  CompilerTls* res = static_cast<CompilerTls*>(pthread_getspecific(tls_key_));
  if (res == nullptr) {
    res = new CompilerTls();
    CHECK_PTHREAD_CALL(pthread_setspecific, (tls_key_, res), "compiler tls");
  }
  return res;
}

#define CREATE_TRAMPOLINE(type, abi, offset) \
    if (Is64BitInstructionSet(instruction_set_)) { \
      return CreateTrampoline64(instruction_set_, abi, \
                                type ## _ENTRYPOINT_OFFSET(8, offset)); \
    } else { \
      return CreateTrampoline32(instruction_set_, abi, \
                                type ## _ENTRYPOINT_OFFSET(4, offset)); \
    }

const std::vector<uint8_t>* CompilerDriver::CreateInterpreterToInterpreterBridge() const {
  CREATE_TRAMPOLINE(INTERPRETER, kInterpreterAbi, pInterpreterToInterpreterBridge)
}

const std::vector<uint8_t>* CompilerDriver::CreateInterpreterToCompiledCodeBridge() const {
  CREATE_TRAMPOLINE(INTERPRETER, kInterpreterAbi, pInterpreterToCompiledCodeBridge)
}

const std::vector<uint8_t>* CompilerDriver::CreateJniDlsymLookup() const {
  CREATE_TRAMPOLINE(JNI, kJniAbi, pDlsymLookup)
}

const std::vector<uint8_t>* CompilerDriver::CreatePortableImtConflictTrampoline() const {
  CREATE_TRAMPOLINE(PORTABLE, kPortableAbi, pPortableImtConflictTrampoline)
}

const std::vector<uint8_t>* CompilerDriver::CreatePortableResolutionTrampoline() const {
  CREATE_TRAMPOLINE(PORTABLE, kPortableAbi, pPortableResolutionTrampoline)
}

const std::vector<uint8_t>* CompilerDriver::CreatePortableToInterpreterBridge() const {
  CREATE_TRAMPOLINE(PORTABLE, kPortableAbi, pPortableToInterpreterBridge)
}

const std::vector<uint8_t>* CompilerDriver::CreateQuickGenericJniTrampoline() const {
  CREATE_TRAMPOLINE(QUICK, kQuickAbi, pQuickGenericJniTrampoline)
}

const std::vector<uint8_t>* CompilerDriver::CreateQuickImtConflictTrampoline() const {
  CREATE_TRAMPOLINE(QUICK, kQuickAbi, pQuickImtConflictTrampoline)
}

const std::vector<uint8_t>* CompilerDriver::CreateQuickResolutionTrampoline() const {
  CREATE_TRAMPOLINE(QUICK, kQuickAbi, pQuickResolutionTrampoline)
}

const std::vector<uint8_t>* CompilerDriver::CreateQuickToInterpreterBridge() const {
  CREATE_TRAMPOLINE(QUICK, kQuickAbi, pQuickToInterpreterBridge)
}
#undef CREATE_TRAMPOLINE

void CompilerDriver::CompileAll(jobject class_loader,
                                const std::vector<const DexFile*>& dex_files,
                                TimingLogger* timings) {
  DCHECK(!Runtime::Current()->IsStarted());
  std::unique_ptr<ThreadPool> thread_pool(new ThreadPool("Compiler driver thread pool", thread_count_ - 1));
  PreCompile(class_loader, dex_files, thread_pool.get(), timings);
  Compile(class_loader, dex_files, thread_pool.get(), timings);
  if (dump_stats_) {
    stats_->Dump();
  }
}

static DexToDexCompilationLevel GetDexToDexCompilationlevel(
    Thread* self, Handle<mirror::ClassLoader> class_loader, const DexFile& dex_file,
    const DexFile::ClassDef& class_def) SHARED_LOCKS_REQUIRED(Locks::mutator_lock_) {
  const char* descriptor = dex_file.GetClassDescriptor(class_def);
  ClassLinker* class_linker = Runtime::Current()->GetClassLinker();
  mirror::Class* klass = class_linker->FindClass(self, descriptor, class_loader);
  if (klass == nullptr) {
    CHECK(self->IsExceptionPending());
    self->ClearException();
    return kDontDexToDexCompile;
  }
  // DexToDex at the kOptimize level may introduce quickened opcodes, which replace symbolic
  // references with actual offsets. We cannot re-verify such instructions.
  //
  // We store the verification information in the class status in the oat file, which the linker
  // can validate (checksums) and use to skip load-time verification. It is thus safe to
  // optimize when a class has been fully verified before.
  if (klass->IsVerified()) {
    // Class is verified so we can enable DEX-to-DEX compilation for performance.
    return kOptimize;
  } else if (klass->IsCompileTimeVerified()) {
    // Class verification has soft-failed. Anyway, ensure at least correctness.
    DCHECK_EQ(klass->GetStatus(), mirror::Class::kStatusRetryVerificationAtRuntime);
    return kRequired;
  } else {
    // Class verification has failed: do not run DEX-to-DEX compilation.
    return kDontDexToDexCompile;
  }
}

void CompilerDriver::CompileOne(mirror::ArtMethod* method, TimingLogger* timings) {
  DCHECK(!Runtime::Current()->IsStarted());
  Thread* self = Thread::Current();
  jobject jclass_loader;
  const DexFile* dex_file;
  uint16_t class_def_idx;
  uint32_t method_idx = method->GetDexMethodIndex();
  uint32_t access_flags = method->GetAccessFlags();
  InvokeType invoke_type = method->GetInvokeType();
  {
    ScopedObjectAccessUnchecked soa(self);
    ScopedLocalRef<jobject>
      local_class_loader(soa.Env(),
                    soa.AddLocalReference<jobject>(method->GetDeclaringClass()->GetClassLoader()));
    jclass_loader = soa.Env()->NewGlobalRef(local_class_loader.get());
    // Find the dex_file
    dex_file = method->GetDexFile();
    class_def_idx = method->GetClassDefIndex();
  }
  const DexFile::CodeItem* code_item = dex_file->GetCodeItem(method->GetCodeItemOffset());
  self->TransitionFromRunnableToSuspended(kNative);

  std::vector<const DexFile*> dex_files;
  dex_files.push_back(dex_file);

  std::unique_ptr<ThreadPool> thread_pool(new ThreadPool("Compiler driver thread pool", 0U));
  PreCompile(jclass_loader, dex_files, thread_pool.get(), timings);

  // Can we run DEX-to-DEX compiler on this class ?
  DexToDexCompilationLevel dex_to_dex_compilation_level = kDontDexToDexCompile;
  {
    ScopedObjectAccess soa(Thread::Current());
    const DexFile::ClassDef& class_def = dex_file->GetClassDef(class_def_idx);
    StackHandleScope<1> hs(soa.Self());
    Handle<mirror::ClassLoader> class_loader(
        hs.NewHandle(soa.Decode<mirror::ClassLoader*>(jclass_loader)));
    dex_to_dex_compilation_level = GetDexToDexCompilationlevel(self, class_loader, *dex_file,
                                                               class_def);
  }
  CompileMethod(code_item, access_flags, invoke_type, class_def_idx, method_idx, jclass_loader,
                *dex_file, dex_to_dex_compilation_level);

  self->GetJniEnv()->DeleteGlobalRef(jclass_loader);

  self->TransitionFromSuspendedToRunnable();
}

void CompilerDriver::Resolve(jobject class_loader, const std::vector<const DexFile*>& dex_files,
                             ThreadPool* thread_pool, TimingLogger* timings) {
  for (size_t i = 0; i != dex_files.size(); ++i) {
    const DexFile* dex_file = dex_files[i];
    CHECK(dex_file != nullptr);
    ResolveDexFile(class_loader, *dex_file, dex_files, thread_pool, timings);
  }
}

void CompilerDriver::PreCompile(jobject class_loader, const std::vector<const DexFile*>& dex_files,
                                ThreadPool* thread_pool, TimingLogger* timings) {
  LoadImageClasses(timings);

  Resolve(class_loader, dex_files, thread_pool, timings);

  if (!compiler_options_->IsVerificationEnabled()) {
    LOG(INFO) << "Verify none mode specified, skipping verification.";
    SetVerified(class_loader, dex_files, thread_pool, timings);
    return;
  }

  Verify(class_loader, dex_files, thread_pool, timings);

  InitializeClasses(class_loader, dex_files, thread_pool, timings);

  UpdateImageClasses(timings);
}

bool CompilerDriver::IsImageClass(const char* descriptor) const {
  if (!IsImage()) {
    return true;
  } else {
    return image_classes_->find(descriptor) != image_classes_->end();
  }
}

static void ResolveExceptionsForMethod(MethodHelper* mh,
    std::set<std::pair<uint16_t, const DexFile*>>& exceptions_to_resolve)
    SHARED_LOCKS_REQUIRED(Locks::mutator_lock_) {
  const DexFile::CodeItem* code_item = mh->GetMethod()->GetCodeItem();
  if (code_item == nullptr) {
    return;  // native or abstract method
  }
  if (code_item->tries_size_ == 0) {
    return;  // nothing to process
  }
  const byte* encoded_catch_handler_list = DexFile::GetCatchHandlerData(*code_item, 0);
  size_t num_encoded_catch_handlers = DecodeUnsignedLeb128(&encoded_catch_handler_list);
  for (size_t i = 0; i < num_encoded_catch_handlers; i++) {
    int32_t encoded_catch_handler_size = DecodeSignedLeb128(&encoded_catch_handler_list);
    bool has_catch_all = false;
    if (encoded_catch_handler_size <= 0) {
      encoded_catch_handler_size = -encoded_catch_handler_size;
      has_catch_all = true;
    }
    for (int32_t j = 0; j < encoded_catch_handler_size; j++) {
      uint16_t encoded_catch_handler_handlers_type_idx =
          DecodeUnsignedLeb128(&encoded_catch_handler_list);
      // Add to set of types to resolve if not already in the dex cache resolved types
      if (!mh->GetMethod()->IsResolvedTypeIdx(encoded_catch_handler_handlers_type_idx)) {
        exceptions_to_resolve.insert(
            std::pair<uint16_t, const DexFile*>(encoded_catch_handler_handlers_type_idx,
                                                mh->GetMethod()->GetDexFile()));
      }
      // ignore address associated with catch handler
      DecodeUnsignedLeb128(&encoded_catch_handler_list);
    }
    if (has_catch_all) {
      // ignore catch all address
      DecodeUnsignedLeb128(&encoded_catch_handler_list);
    }
  }
}

static bool ResolveCatchBlockExceptionsClassVisitor(mirror::Class* c, void* arg)
    SHARED_LOCKS_REQUIRED(Locks::mutator_lock_) {
  std::set<std::pair<uint16_t, const DexFile*>>* exceptions_to_resolve =
      reinterpret_cast<std::set<std::pair<uint16_t, const DexFile*>>*>(arg);
  StackHandleScope<1> hs(Thread::Current());
  MethodHelper mh(hs.NewHandle<mirror::ArtMethod>(nullptr));
  for (size_t i = 0; i < c->NumVirtualMethods(); ++i) {
    mh.ChangeMethod(c->GetVirtualMethod(i));
    ResolveExceptionsForMethod(&mh, *exceptions_to_resolve);
  }
  for (size_t i = 0; i < c->NumDirectMethods(); ++i) {
    mh.ChangeMethod(c->GetDirectMethod(i));
    ResolveExceptionsForMethod(&mh, *exceptions_to_resolve);
  }
  return true;
}

static bool RecordImageClassesVisitor(mirror::Class* klass, void* arg)
    SHARED_LOCKS_REQUIRED(Locks::mutator_lock_) {
  std::set<std::string>* image_classes = reinterpret_cast<std::set<std::string>*>(arg);
  std::string temp;
  image_classes->insert(klass->GetDescriptor(&temp));
  return true;
}

// Make a list of descriptors for classes to include in the image
void CompilerDriver::LoadImageClasses(TimingLogger* timings)
      LOCKS_EXCLUDED(Locks::mutator_lock_) {
  CHECK(timings != nullptr);
  if (!IsImage()) {
    return;
  }

  TimingLogger::ScopedTiming t("LoadImageClasses", timings);
  // Make a first class to load all classes explicitly listed in the file
  Thread* self = Thread::Current();
  ScopedObjectAccess soa(self);
  ClassLinker* class_linker = Runtime::Current()->GetClassLinker();
  CHECK(image_classes_.get() != nullptr);
  for (auto it = image_classes_->begin(), end = image_classes_->end(); it != end;) {
    const std::string& descriptor(*it);
<<<<<<< HEAD
    SirtRef<mirror::Class> klass(self, class_linker->FindSystemClass(descriptor.c_str()));
    if (klass.get() == NULL) {
=======
    StackHandleScope<1> hs(self);
    Handle<mirror::Class> klass(
        hs.NewHandle(class_linker->FindSystemClass(self, descriptor.c_str())));
    if (klass.Get() == nullptr) {
>>>>>>> e016182a
      VLOG(compiler) << "Failed to find class " << descriptor;
      image_classes_->erase(it++);
      self->ClearException();
    } else {
      ++it;
    }
  }

  // Resolve exception classes referenced by the loaded classes. The catch logic assumes
  // exceptions are resolved by the verifier when there is a catch block in an interested method.
  // Do this here so that exception classes appear to have been specified image classes.
  std::set<std::pair<uint16_t, const DexFile*>> unresolved_exception_types;
  StackHandleScope<1> hs(self);
  Handle<mirror::Class> java_lang_Throwable(
      hs.NewHandle(class_linker->FindSystemClass(self, "Ljava/lang/Throwable;")));
  do {
    unresolved_exception_types.clear();
    class_linker->VisitClasses(ResolveCatchBlockExceptionsClassVisitor,
                               &unresolved_exception_types);
    for (const std::pair<uint16_t, const DexFile*>& exception_type : unresolved_exception_types) {
      uint16_t exception_type_idx = exception_type.first;
      const DexFile* dex_file = exception_type.second;
      StackHandleScope<2> hs(self);
      Handle<mirror::DexCache> dex_cache(hs.NewHandle(class_linker->FindDexCache(*dex_file)));
      Handle<mirror::Class> klass(hs.NewHandle(
          class_linker->ResolveType(*dex_file, exception_type_idx, dex_cache,
                                    NullHandle<mirror::ClassLoader>())));
      if (klass.Get() == nullptr) {
        const DexFile::TypeId& type_id = dex_file->GetTypeId(exception_type_idx);
        const char* descriptor = dex_file->GetTypeDescriptor(type_id);
        LOG(FATAL) << "Failed to resolve class " << descriptor;
      }
      DCHECK(java_lang_Throwable->IsAssignableFrom(klass.Get()));
    }
    // Resolving exceptions may load classes that reference more exceptions, iterate until no
    // more are found
  } while (!unresolved_exception_types.empty());

  // We walk the roots looking for classes so that we'll pick up the
  // above classes plus any classes them depend on such super
  // classes, interfaces, and the required ClassLinker roots.
  class_linker->VisitClasses(RecordImageClassesVisitor, image_classes_.get());

  CHECK_NE(image_classes_->size(), 0U);
}

static void MaybeAddToImageClasses(Handle<mirror::Class> c, std::set<std::string>* image_classes)
    SHARED_LOCKS_REQUIRED(Locks::mutator_lock_) {
  Thread* self = Thread::Current();
  StackHandleScope<1> hs(self);
  // Make a copy of the handle so that we don't clobber it doing Assign.
  Handle<mirror::Class> klass(hs.NewHandle(c.Get()));
  std::string temp;
  while (!klass->IsObjectClass()) {
    const char* descriptor = klass->GetDescriptor(&temp);
    std::pair<std::set<std::string>::iterator, bool> result = image_classes->insert(descriptor);
    if (!result.second) {  // Previously inserted.
      break;
    }
    VLOG(compiler) << "Adding " << descriptor << " to image classes";
    for (size_t i = 0; i < klass->NumDirectInterfaces(); ++i) {
      StackHandleScope<1> hs(self);
      MaybeAddToImageClasses(hs.NewHandle(mirror::Class::GetDirectInterface(self, klass, i)),
                             image_classes);
    }
    if (klass->IsArrayClass()) {
      StackHandleScope<1> hs(self);
      MaybeAddToImageClasses(hs.NewHandle(klass->GetComponentType()), image_classes);
    }
    klass.Assign(klass->GetSuperClass());
  }
}

void CompilerDriver::FindClinitImageClassesCallback(mirror::Object* object, void* arg) {
  DCHECK(object != nullptr);
  DCHECK(arg != nullptr);
  CompilerDriver* compiler_driver = reinterpret_cast<CompilerDriver*>(arg);
  StackHandleScope<1> hs(Thread::Current());
  MaybeAddToImageClasses(hs.NewHandle(object->GetClass()), compiler_driver->image_classes_.get());
}

void CompilerDriver::UpdateImageClasses(TimingLogger* timings) {
  if (IsImage()) {
    TimingLogger::ScopedTiming t("UpdateImageClasses", timings);
    // Update image_classes_ with classes for objects created by <clinit> methods.
    Thread* self = Thread::Current();
    const char* old_cause = self->StartAssertNoThreadSuspension("ImageWriter");
    gc::Heap* heap = Runtime::Current()->GetHeap();
    // TODO: Image spaces only?
    ScopedObjectAccess soa(Thread::Current());
    WriterMutexLock mu(self, *Locks::heap_bitmap_lock_);
    heap->VisitObjects(FindClinitImageClassesCallback, this);
    self->EndAssertNoThreadSuspension(old_cause);
  }
}

bool CompilerDriver::CanAssumeTypeIsPresentInDexCache(const DexFile& dex_file, uint32_t type_idx) {
  if (IsImage() &&
      IsImageClass(dex_file.StringDataByIdx(dex_file.GetTypeId(type_idx).descriptor_idx_))) {
    {
      ScopedObjectAccess soa(Thread::Current());
      mirror::DexCache* dex_cache = Runtime::Current()->GetClassLinker()->FindDexCache(dex_file);
      mirror::Class* resolved_class = dex_cache->GetResolvedType(type_idx);
      if (resolved_class == nullptr) {
        // Erroneous class.
        stats_->TypeNotInDexCache();
        return false;
      }
    }
    stats_->TypeInDexCache();
    return true;
  } else {
    stats_->TypeNotInDexCache();
    return false;
  }
}

bool CompilerDriver::CanAssumeStringIsPresentInDexCache(const DexFile& dex_file,
                                                        uint32_t string_idx) {
  // See also Compiler::ResolveDexFile

  bool result = false;
  if (IsImage()) {
    // We resolve all const-string strings when building for the image.
    ScopedObjectAccess soa(Thread::Current());
    StackHandleScope<1> hs(soa.Self());
    Handle<mirror::DexCache> dex_cache(
        hs.NewHandle(Runtime::Current()->GetClassLinker()->FindDexCache(dex_file)));
    Runtime::Current()->GetClassLinker()->ResolveString(dex_file, string_idx, dex_cache);
    result = true;
  }
  if (result) {
    stats_->StringInDexCache();
  } else {
    stats_->StringNotInDexCache();
  }
  return result;
}

bool CompilerDriver::CanAccessTypeWithoutChecks(uint32_t referrer_idx, const DexFile& dex_file,
                                                uint32_t type_idx,
                                                bool* type_known_final, bool* type_known_abstract,
                                                bool* equals_referrers_class) {
  if (type_known_final != nullptr) {
    *type_known_final = false;
  }
  if (type_known_abstract != nullptr) {
    *type_known_abstract = false;
  }
  if (equals_referrers_class != nullptr) {
    *equals_referrers_class = false;
  }
  ScopedObjectAccess soa(Thread::Current());
  mirror::DexCache* dex_cache = Runtime::Current()->GetClassLinker()->FindDexCache(dex_file);
  // Get type from dex cache assuming it was populated by the verifier
  mirror::Class* resolved_class = dex_cache->GetResolvedType(type_idx);
  if (resolved_class == nullptr) {
    stats_->TypeNeedsAccessCheck();
    return false;  // Unknown class needs access checks.
  }
  const DexFile::MethodId& method_id = dex_file.GetMethodId(referrer_idx);
  if (equals_referrers_class != nullptr) {
    *equals_referrers_class = (method_id.class_idx_ == type_idx);
  }
  mirror::Class* referrer_class = dex_cache->GetResolvedType(method_id.class_idx_);
  if (referrer_class == nullptr) {
    stats_->TypeNeedsAccessCheck();
    return false;  // Incomplete referrer knowledge needs access check.
  }
  // Perform access check, will return true if access is ok or false if we're going to have to
  // check this at runtime (for example for class loaders).
  bool result = referrer_class->CanAccess(resolved_class);
  if (result) {
    stats_->TypeDoesntNeedAccessCheck();
    if (type_known_final != nullptr) {
      *type_known_final = resolved_class->IsFinal() && !resolved_class->IsArrayClass();
    }
    if (type_known_abstract != nullptr) {
      *type_known_abstract = resolved_class->IsAbstract() && !resolved_class->IsArrayClass();
    }
  } else {
    stats_->TypeNeedsAccessCheck();
  }
  return result;
}

bool CompilerDriver::CanAccessInstantiableTypeWithoutChecks(uint32_t referrer_idx,
                                                            const DexFile& dex_file,
                                                            uint32_t type_idx) {
  ScopedObjectAccess soa(Thread::Current());
  mirror::DexCache* dex_cache = Runtime::Current()->GetClassLinker()->FindDexCache(dex_file);
  // Get type from dex cache assuming it was populated by the verifier.
  mirror::Class* resolved_class = dex_cache->GetResolvedType(type_idx);
  if (resolved_class == nullptr) {
    stats_->TypeNeedsAccessCheck();
    return false;  // Unknown class needs access checks.
  }
  const DexFile::MethodId& method_id = dex_file.GetMethodId(referrer_idx);
  mirror::Class* referrer_class = dex_cache->GetResolvedType(method_id.class_idx_);
  if (referrer_class == nullptr) {
    stats_->TypeNeedsAccessCheck();
    return false;  // Incomplete referrer knowledge needs access check.
  }
  // Perform access and instantiable checks, will return true if access is ok or false if we're
  // going to have to check this at runtime (for example for class loaders).
  bool result = referrer_class->CanAccess(resolved_class) && resolved_class->IsInstantiable();
  if (result) {
    stats_->TypeDoesntNeedAccessCheck();
  } else {
    stats_->TypeNeedsAccessCheck();
  }
  return result;
}

bool CompilerDriver::CanEmbedTypeInCode(const DexFile& dex_file, uint32_t type_idx,
                                        bool* is_type_initialized, bool* use_direct_type_ptr,
                                        uintptr_t* direct_type_ptr, bool* out_is_finalizable) {
  ScopedObjectAccess soa(Thread::Current());
  mirror::DexCache* dex_cache = Runtime::Current()->GetClassLinker()->FindDexCache(dex_file);
  mirror::Class* resolved_class = dex_cache->GetResolvedType(type_idx);
  if (resolved_class == nullptr) {
    return false;
  }
  *out_is_finalizable = resolved_class->IsFinalizable();
  const bool compiling_boot = Runtime::Current()->GetHeap()->IsCompilingBoot();
  const bool support_boot_image_fixup = GetSupportBootImageFixup();
  if (compiling_boot) {
    // boot -> boot class pointers.
    // True if the class is in the image at boot compiling time.
    const bool is_image_class = IsImage() && IsImageClass(
        dex_file.StringDataByIdx(dex_file.GetTypeId(type_idx).descriptor_idx_));
    // True if pc relative load works.
    if (is_image_class && support_boot_image_fixup) {
      *is_type_initialized = resolved_class->IsInitialized();
      *use_direct_type_ptr = false;
      *direct_type_ptr = 0;
      return true;
    } else {
      return false;
    }
  } else {
    // True if the class is in the image at app compiling time.
    const bool class_in_image =
        Runtime::Current()->GetHeap()->FindSpaceFromObject(resolved_class, false)->IsImageSpace();
    if (class_in_image && support_boot_image_fixup) {
      // boot -> app class pointers.
      *is_type_initialized = resolved_class->IsInitialized();
      // TODO This is somewhat hacky. We should refactor all of this invoke codepath.
      *use_direct_type_ptr = !GetCompilerOptions().GetIncludePatchInformation();
      *direct_type_ptr = reinterpret_cast<uintptr_t>(resolved_class);
      return true;
    } else {
      // app -> app class pointers.
      // Give up because app does not have an image and class
      // isn't created at compile time.  TODO: implement this
      // if/when each app gets an image.
      return false;
    }
  }
}

void CompilerDriver::ProcessedInstanceField(bool resolved) {
  if (!resolved) {
    stats_->UnresolvedInstanceField();
  } else {
    stats_->ResolvedInstanceField();
  }
}

void CompilerDriver::ProcessedStaticField(bool resolved, bool local) {
  if (!resolved) {
    stats_->UnresolvedStaticField();
  } else if (local) {
    stats_->ResolvedLocalStaticField();
  } else {
    stats_->ResolvedStaticField();
  }
}

void CompilerDriver::ProcessedInvoke(InvokeType invoke_type, int flags) {
  stats_->ProcessedInvoke(invoke_type, flags);
}

mirror::ArtField* CompilerDriver::ComputeInstanceFieldInfo(uint32_t field_idx,
                                                           const DexCompilationUnit* mUnit,
                                                           bool is_put,
                                                           const ScopedObjectAccess& soa) {
  // Try to resolve the field and compiling method's class.
  mirror::ArtField* resolved_field;
  mirror::Class* referrer_class;
  mirror::DexCache* dex_cache;
  {
    StackHandleScope<3> hs(soa.Self());
    Handle<mirror::DexCache> dex_cache_handle(
        hs.NewHandle(mUnit->GetClassLinker()->FindDexCache(*mUnit->GetDexFile())));
    Handle<mirror::ClassLoader> class_loader_handle(
        hs.NewHandle(soa.Decode<mirror::ClassLoader*>(mUnit->GetClassLoader())));
    Handle<mirror::ArtField> resolved_field_handle(hs.NewHandle(
        ResolveField(soa, dex_cache_handle, class_loader_handle, mUnit, field_idx, false)));
    referrer_class = (resolved_field_handle.Get() != nullptr)
        ? ResolveCompilingMethodsClass(soa, dex_cache_handle, class_loader_handle, mUnit) : nullptr;
    resolved_field = resolved_field_handle.Get();
    dex_cache = dex_cache_handle.Get();
  }
  bool can_link = false;
  if (resolved_field != nullptr && referrer_class != nullptr) {
    std::pair<bool, bool> fast_path = IsFastInstanceField(
        dex_cache, referrer_class, resolved_field, field_idx);
    can_link = is_put ? fast_path.second : fast_path.first;
  }
  ProcessedInstanceField(can_link);
  return can_link ? resolved_field : nullptr;
}

bool CompilerDriver::ComputeInstanceFieldInfo(uint32_t field_idx, const DexCompilationUnit* mUnit,
                                              bool is_put, MemberOffset* field_offset,
                                              bool* is_volatile) {
  ScopedObjectAccess soa(Thread::Current());
  StackHandleScope<1> hs(soa.Self());
  Handle<mirror::ArtField> resolved_field =
      hs.NewHandle(ComputeInstanceFieldInfo(field_idx, mUnit, is_put, soa));

  if (resolved_field.Get() == nullptr) {
    // Conservative defaults.
    *is_volatile = true;
    *field_offset = MemberOffset(static_cast<size_t>(-1));
    return false;
  } else {
    *is_volatile = resolved_field->IsVolatile();
    *field_offset = resolved_field->GetOffset();
    return true;
  }
}

bool CompilerDriver::ComputeStaticFieldInfo(uint32_t field_idx, const DexCompilationUnit* mUnit,
                                            bool is_put, MemberOffset* field_offset,
                                            uint32_t* storage_index, bool* is_referrers_class,
                                            bool* is_volatile, bool* is_initialized) {
  ScopedObjectAccess soa(Thread::Current());
  // Try to resolve the field and compiling method's class.
  mirror::ArtField* resolved_field;
  mirror::Class* referrer_class;
  mirror::DexCache* dex_cache;
  {
    StackHandleScope<3> hs(soa.Self());
    Handle<mirror::DexCache> dex_cache_handle(
        hs.NewHandle(mUnit->GetClassLinker()->FindDexCache(*mUnit->GetDexFile())));
    Handle<mirror::ClassLoader> class_loader_handle(
        hs.NewHandle(soa.Decode<mirror::ClassLoader*>(mUnit->GetClassLoader())));
    Handle<mirror::ArtField> resolved_field_handle(hs.NewHandle(
        ResolveField(soa, dex_cache_handle, class_loader_handle, mUnit, field_idx, true)));
    referrer_class = (resolved_field_handle.Get() != nullptr)
        ? ResolveCompilingMethodsClass(soa, dex_cache_handle, class_loader_handle, mUnit) : nullptr;
    resolved_field = resolved_field_handle.Get();
    dex_cache = dex_cache_handle.Get();
  }
  bool result = false;
  if (resolved_field != nullptr && referrer_class != nullptr) {
    *is_volatile = IsFieldVolatile(resolved_field);
    std::pair<bool, bool> fast_path = IsFastStaticField(
        dex_cache, referrer_class, resolved_field, field_idx, field_offset,
        storage_index, is_referrers_class, is_initialized);
    result = is_put ? fast_path.second : fast_path.first;
  }
  if (!result) {
    // Conservative defaults.
    *is_volatile = true;
    *field_offset = MemberOffset(static_cast<size_t>(-1));
    *storage_index = -1;
    *is_referrers_class = false;
    *is_initialized = false;
  }
  ProcessedStaticField(result, *is_referrers_class);
  return result;
}

void CompilerDriver::GetCodeAndMethodForDirectCall(InvokeType* type, InvokeType sharp_type,
                                                   bool no_guarantee_of_dex_cache_entry,
                                                   mirror::Class* referrer_class,
                                                   mirror::ArtMethod* method,
                                                   int* stats_flags,
                                                   MethodReference* target_method,
                                                   uintptr_t* direct_code,
                                                   uintptr_t* direct_method) {
  // For direct and static methods compute possible direct_code and direct_method values, ie
  // an address for the Method* being invoked and an address of the code for that Method*.
  // For interface calls compute a value for direct_method that is the interface method being
  // invoked, so this can be passed to the out-of-line runtime support code.
  *direct_code = 0;
  *direct_method = 0;
  bool use_dex_cache = false;
  const bool compiling_boot = Runtime::Current()->GetHeap()->IsCompilingBoot();
  // TODO This is somewhat hacky. We should refactor all of this invoke codepath.
  const bool force_relocations = (compiling_boot ||
                                  GetCompilerOptions().GetIncludePatchInformation());
  if (compiler_->IsPortable()) {
    if (sharp_type != kStatic && sharp_type != kDirect) {
      return;
    }
    use_dex_cache = true;
  } else {
    if (sharp_type != kStatic && sharp_type != kDirect) {
      return;
    }
    // TODO: support patching on all architectures.
    use_dex_cache = force_relocations && !support_boot_image_fixup_;
  }
  bool method_code_in_boot = (method->GetDeclaringClass()->GetClassLoader() == nullptr);
  if (!use_dex_cache) {
    if (!method_code_in_boot) {
      use_dex_cache = true;
    } else {
      bool has_clinit_trampoline =
          method->IsStatic() && !method->GetDeclaringClass()->IsInitialized();
      if (has_clinit_trampoline && (method->GetDeclaringClass() != referrer_class)) {
        // Ensure we run the clinit trampoline unless we are invoking a static method in the same
        // class.
        use_dex_cache = true;
      }
    }
  }
  if (method_code_in_boot) {
    *stats_flags |= kFlagDirectCallToBoot | kFlagDirectMethodToBoot;
  }
  if (!use_dex_cache && force_relocations) {
    if (!IsImage() || !IsImageClass(method->GetDeclaringClassDescriptor())) {
      // We can only branch directly to Methods that are resolved in the DexCache.
      // Otherwise we won't invoke the resolution trampoline.
      use_dex_cache = true;
    }
  }
  // The method is defined not within this dex file. We need a dex cache slot within the current
  // dex file or direct pointers.
  bool must_use_direct_pointers = false;
  if (target_method->dex_file == method->GetDeclaringClass()->GetDexCache()->GetDexFile()) {
    target_method->dex_method_index = method->GetDexMethodIndex();
  } else {
    if (no_guarantee_of_dex_cache_entry) {
      StackHandleScope<1> hs(Thread::Current());
      MethodHelper mh(hs.NewHandle(method));
      // See if the method is also declared in this dex cache.
      uint32_t dex_method_idx = mh.FindDexMethodIndexInOtherDexFile(
          *target_method->dex_file, target_method->dex_method_index);
      if (dex_method_idx != DexFile::kDexNoIndex) {
        target_method->dex_method_index = dex_method_idx;
      } else {
        if (force_relocations && !use_dex_cache) {
          target_method->dex_method_index = method->GetDexMethodIndex();
          target_method->dex_file = method->GetDeclaringClass()->GetDexCache()->GetDexFile();
        }
        must_use_direct_pointers = true;
      }
    }
  }
  if (use_dex_cache) {
    if (must_use_direct_pointers) {
      // Fail. Test above showed the only safe dispatch was via the dex cache, however, the direct
      // pointers are required as the dex cache lacks an appropriate entry.
      VLOG(compiler) << "Dex cache devirtualization failed for: " << PrettyMethod(method);
    } else {
      *type = sharp_type;
    }
  } else {
    bool method_in_image =
        Runtime::Current()->GetHeap()->FindSpaceFromObject(method, false)->IsImageSpace();
    if (method_in_image || compiling_boot) {
      // We know we must be able to get to the method in the image, so use that pointer.
      CHECK(!method->IsAbstract());
      *type = sharp_type;
      *direct_method = force_relocations ? -1 : reinterpret_cast<uintptr_t>(method);
      *direct_code = force_relocations ? -1 : compiler_->GetEntryPointOf(method);
      target_method->dex_file = method->GetDeclaringClass()->GetDexCache()->GetDexFile();
      target_method->dex_method_index = method->GetDexMethodIndex();
    } else if (!must_use_direct_pointers) {
      // Set the code and rely on the dex cache for the method.
      *type = sharp_type;
      if (force_relocations) {
        *direct_code = -1;
        target_method->dex_file = method->GetDeclaringClass()->GetDexCache()->GetDexFile();
        target_method->dex_method_index = method->GetDexMethodIndex();
      } else {
        *direct_code = compiler_->GetEntryPointOf(method);
      }
    } else {
      // Direct pointers were required but none were available.
      VLOG(compiler) << "Dex cache devirtualization failed for: " << PrettyMethod(method);
    }
  }
}

bool CompilerDriver::ComputeInvokeInfo(const DexCompilationUnit* mUnit, const uint32_t dex_pc,
                                       bool update_stats, bool enable_devirtualization,
                                       InvokeType* invoke_type, MethodReference* target_method,
                                       int* vtable_idx, uintptr_t* direct_code,
                                       uintptr_t* direct_method) {
  InvokeType orig_invoke_type = *invoke_type;
  int stats_flags = 0;
  ScopedObjectAccess soa(Thread::Current());
  // Try to resolve the method and compiling method's class.
  mirror::ArtMethod* resolved_method;
  mirror::Class* referrer_class;
  StackHandleScope<3> hs(soa.Self());
  Handle<mirror::DexCache> dex_cache(
      hs.NewHandle(mUnit->GetClassLinker()->FindDexCache(*mUnit->GetDexFile())));
  Handle<mirror::ClassLoader> class_loader(hs.NewHandle(
      soa.Decode<mirror::ClassLoader*>(mUnit->GetClassLoader())));
  {
    uint32_t method_idx = target_method->dex_method_index;
    Handle<mirror::ArtMethod> resolved_method_handle(hs.NewHandle(
        ResolveMethod(soa, dex_cache, class_loader, mUnit, method_idx, orig_invoke_type)));
    referrer_class = (resolved_method_handle.Get() != nullptr)
        ? ResolveCompilingMethodsClass(soa, dex_cache, class_loader, mUnit) : nullptr;
    resolved_method = resolved_method_handle.Get();
  }
  bool result = false;
  if (resolved_method != nullptr) {
    *vtable_idx = GetResolvedMethodVTableIndex(resolved_method, orig_invoke_type);

    if (enable_devirtualization) {
      DCHECK(mUnit->GetVerifiedMethod() != nullptr);
      const MethodReference* devirt_target = mUnit->GetVerifiedMethod()->GetDevirtTarget(dex_pc);

      stats_flags = IsFastInvoke(
          soa, dex_cache, class_loader, mUnit, referrer_class, resolved_method,
          invoke_type, target_method, devirt_target, direct_code, direct_method);
      result = stats_flags != 0;
    } else {
      // Devirtualization not enabled. Inline IsFastInvoke(), dropping the devirtualization parts.
      if (UNLIKELY(referrer_class == nullptr) ||
          UNLIKELY(!referrer_class->CanAccessResolvedMethod(resolved_method->GetDeclaringClass(),
                                                            resolved_method, dex_cache.Get(),
                                                            target_method->dex_method_index)) ||
          *invoke_type == kSuper) {
        // Slow path. (Without devirtualization, all super calls go slow path as well.)
      } else {
        // Sharpening failed so generate a regular resolved method dispatch.
        stats_flags = kFlagMethodResolved;
        GetCodeAndMethodForDirectCall(invoke_type, *invoke_type, false, referrer_class, resolved_method,
                                      &stats_flags, target_method, direct_code, direct_method);
        result = true;
      }
    }
  }
  if (!result) {
    // Conservative defaults.
    *vtable_idx = -1;
    *direct_code = 0u;
    *direct_method = 0u;
  }
  if (update_stats) {
    ProcessedInvoke(orig_invoke_type, stats_flags);
  }
  return result;
}

const VerifiedMethod* CompilerDriver::GetVerifiedMethod(const DexFile* dex_file,
                                                        uint32_t method_idx) const {
  MethodReference ref(dex_file, method_idx);
  return verification_results_->GetVerifiedMethod(ref);
}

bool CompilerDriver::IsSafeCast(const DexCompilationUnit* mUnit, uint32_t dex_pc) {
  if (!compiler_options_->IsVerificationEnabled()) {
    // If we didn't verify, every cast has to be treated as non-safe.
    return false;
  }
  DCHECK(mUnit->GetVerifiedMethod() != nullptr);
  bool result = mUnit->GetVerifiedMethod()->IsSafeCast(dex_pc);
  if (result) {
    stats_->SafeCast();
  } else {
    stats_->NotASafeCast();
  }
  return result;
}

void CompilerDriver::AddCodePatch(const DexFile* dex_file,
                                  uint16_t referrer_class_def_idx,
                                  uint32_t referrer_method_idx,
                                  InvokeType referrer_invoke_type,
                                  uint32_t target_method_idx,
                                  const DexFile* target_dex_file,
                                  InvokeType target_invoke_type,
                                  size_t literal_offset) {
  MutexLock mu(Thread::Current(), compiled_methods_lock_);
  code_to_patch_.push_back(new CallPatchInformation(dex_file,
                                                    referrer_class_def_idx,
                                                    referrer_method_idx,
                                                    referrer_invoke_type,
                                                    target_method_idx,
                                                    target_dex_file,
                                                    target_invoke_type,
                                                    literal_offset));
}
void CompilerDriver::AddRelativeCodePatch(const DexFile* dex_file,
                                          uint16_t referrer_class_def_idx,
                                          uint32_t referrer_method_idx,
                                          InvokeType referrer_invoke_type,
                                          uint32_t target_method_idx,
                                          const DexFile* target_dex_file,
                                          InvokeType target_invoke_type,
                                          size_t literal_offset,
                                          int32_t pc_relative_offset) {
  MutexLock mu(Thread::Current(), compiled_methods_lock_);
  code_to_patch_.push_back(new RelativeCallPatchInformation(dex_file,
                                                            referrer_class_def_idx,
                                                            referrer_method_idx,
                                                            referrer_invoke_type,
                                                            target_method_idx,
                                                            target_dex_file,
                                                            target_invoke_type,
                                                            literal_offset,
                                                            pc_relative_offset));
}
void CompilerDriver::AddMethodPatch(const DexFile* dex_file,
                                    uint16_t referrer_class_def_idx,
                                    uint32_t referrer_method_idx,
                                    InvokeType referrer_invoke_type,
                                    uint32_t target_method_idx,
                                    const DexFile* target_dex_file,
                                    InvokeType target_invoke_type,
                                    size_t literal_offset) {
  MutexLock mu(Thread::Current(), compiled_methods_lock_);
  methods_to_patch_.push_back(new CallPatchInformation(dex_file,
                                                       referrer_class_def_idx,
                                                       referrer_method_idx,
                                                       referrer_invoke_type,
                                                       target_method_idx,
                                                       target_dex_file,
                                                       target_invoke_type,
                                                       literal_offset));
}
void CompilerDriver::AddClassPatch(const DexFile* dex_file,
                                    uint16_t referrer_class_def_idx,
                                    uint32_t referrer_method_idx,
                                    uint32_t target_type_idx,
                                    size_t literal_offset) {
  MutexLock mu(Thread::Current(), compiled_methods_lock_);
  classes_to_patch_.push_back(new TypePatchInformation(dex_file,
                                                       referrer_class_def_idx,
                                                       referrer_method_idx,
                                                       target_type_idx,
                                                       literal_offset));
}

class ParallelCompilationManager {
 public:
  typedef void Callback(const ParallelCompilationManager* manager, size_t index);

  ParallelCompilationManager(ClassLinker* class_linker,
                             jobject class_loader,
                             CompilerDriver* compiler,
                             const DexFile* dex_file,
                             const std::vector<const DexFile*>& dex_files,
                             ThreadPool* thread_pool)
    : index_(0),
      class_linker_(class_linker),
      class_loader_(class_loader),
      compiler_(compiler),
      dex_file_(dex_file),
      dex_files_(dex_files),
      thread_pool_(thread_pool) {}

  ClassLinker* GetClassLinker() const {
    CHECK(class_linker_ != nullptr);
    return class_linker_;
  }

  jobject GetClassLoader() const {
    return class_loader_;
  }

  CompilerDriver* GetCompiler() const {
    CHECK(compiler_ != nullptr);
    return compiler_;
  }

  const DexFile* GetDexFile() const {
    CHECK(dex_file_ != nullptr);
    return dex_file_;
  }

  const std::vector<const DexFile*>& GetDexFiles() const {
    return dex_files_;
  }

  void ForAll(size_t begin, size_t end, Callback callback, size_t work_units) {
    Thread* self = Thread::Current();
    self->AssertNoPendingException();
    CHECK_GT(work_units, 0U);

    index_.StoreRelaxed(begin);
    for (size_t i = 0; i < work_units; ++i) {
      thread_pool_->AddTask(self, new ForAllClosure(this, end, callback));
    }
    thread_pool_->StartWorkers(self);

    // Ensure we're suspended while we're blocked waiting for the other threads to finish (worker
    // thread destructor's called below perform join).
    CHECK_NE(self->GetState(), kRunnable);

    // Wait for all the worker threads to finish.
    thread_pool_->Wait(self, true, false);
  }

  size_t NextIndex() {
    return index_.FetchAndAddSequentiallyConsistent(1);
  }

 private:
  class ForAllClosure : public Task {
   public:
    ForAllClosure(ParallelCompilationManager* manager, size_t end, Callback* callback)
        : manager_(manager),
          end_(end),
          callback_(callback) {}

    virtual void Run(Thread* self) {
      while (true) {
        const size_t index = manager_->NextIndex();
        if (UNLIKELY(index >= end_)) {
          break;
        }
        callback_(manager_, index);
        self->AssertNoPendingException();
      }
    }

    virtual void Finalize() {
      delete this;
    }

   private:
    ParallelCompilationManager* const manager_;
    const size_t end_;
    Callback* const callback_;
  };

  AtomicInteger index_;
  ClassLinker* const class_linker_;
  const jobject class_loader_;
  CompilerDriver* const compiler_;
  const DexFile* const dex_file_;
  const std::vector<const DexFile*>& dex_files_;
  ThreadPool* const thread_pool_;

  DISALLOW_COPY_AND_ASSIGN(ParallelCompilationManager);
};

// A fast version of SkipClass above if the class pointer is available
// that avoids the expensive FindInClassPath search.
static bool SkipClass(jobject class_loader, const DexFile& dex_file, mirror::Class* klass)
    SHARED_LOCKS_REQUIRED(Locks::mutator_lock_) {
  DCHECK(klass != nullptr);
  const DexFile& original_dex_file = *klass->GetDexCache()->GetDexFile();
  if (&dex_file != &original_dex_file) {
    if (class_loader == nullptr) {
      LOG(WARNING) << "Skipping class " << PrettyDescriptor(klass) << " from "
                   << dex_file.GetLocation() << " previously found in "
                   << original_dex_file.GetLocation();
    }
    return true;
  }
  return false;
}

static void CheckAndClearResolveException(Thread* self)
    SHARED_LOCKS_REQUIRED(Locks::mutator_lock_) {
  CHECK(self->IsExceptionPending());
  mirror::Throwable* exception = self->GetException(nullptr);
  std::string temp;
  const char* descriptor = exception->GetClass()->GetDescriptor(&temp);
  const char* expected_exceptions[] = {
      "Ljava/lang/IllegalAccessError;",
      "Ljava/lang/IncompatibleClassChangeError;",
      "Ljava/lang/InstantiationError;",
      "Ljava/lang/LinkageError;",
      "Ljava/lang/NoClassDefFoundError;",
      "Ljava/lang/NoSuchFieldError;",
      "Ljava/lang/NoSuchMethodError;"
  };
  bool found = false;
  for (size_t i = 0; (found == false) && (i < arraysize(expected_exceptions)); ++i) {
    if (strcmp(descriptor, expected_exceptions[i]) == 0) {
      found = true;
    }
  }
  if (!found) {
    LOG(FATAL) << "Unexpected exception " << exception->Dump();
  }
  self->ClearException();
}

static void ResolveClassFieldsAndMethods(const ParallelCompilationManager* manager,
                                         size_t class_def_index)
    LOCKS_EXCLUDED(Locks::mutator_lock_) {
  ATRACE_CALL();
  Thread* self = Thread::Current();
  jobject jclass_loader = manager->GetClassLoader();
  const DexFile& dex_file = *manager->GetDexFile();
  ClassLinker* class_linker = manager->GetClassLinker();

  // If an instance field is final then we need to have a barrier on the return, static final
  // fields are assigned within the lock held for class initialization. Conservatively assume
  // constructor barriers are always required.
  bool requires_constructor_barrier = true;

  // Method and Field are the worst. We can't resolve without either
  // context from the code use (to disambiguate virtual vs direct
  // method and instance vs static field) or from class
  // definitions. While the compiler will resolve what it can as it
  // needs it, here we try to resolve fields and methods used in class
  // definitions, since many of them many never be referenced by
  // generated code.
  const DexFile::ClassDef& class_def = dex_file.GetClassDef(class_def_index);
  ScopedObjectAccess soa(self);
  StackHandleScope<2> hs(soa.Self());
  Handle<mirror::ClassLoader> class_loader(
      hs.NewHandle(soa.Decode<mirror::ClassLoader*>(jclass_loader)));
  Handle<mirror::DexCache> dex_cache(hs.NewHandle(class_linker->FindDexCache(dex_file)));
  // Resolve the class.
  mirror::Class* klass = class_linker->ResolveType(dex_file, class_def.class_idx_, dex_cache,
                                                   class_loader);
  bool resolve_fields_and_methods;
  if (klass == nullptr) {
    // Class couldn't be resolved, for example, super-class is in a different dex file. Don't
    // attempt to resolve methods and fields when there is no declaring class.
    CheckAndClearResolveException(soa.Self());
    resolve_fields_and_methods = false;
  } else {
    // We successfully resolved a class, should we skip it?
    if (SkipClass(jclass_loader, dex_file, klass)) {
      return;
    }
    // We want to resolve the methods and fields eagerly.
    resolve_fields_and_methods = true;
  }
  // Note the class_data pointer advances through the headers,
  // static fields, instance fields, direct methods, and virtual
  // methods.
  const byte* class_data = dex_file.GetClassData(class_def);
  if (class_data == nullptr) {
    // Empty class such as a marker interface.
    requires_constructor_barrier = false;
  } else {
    ClassDataItemIterator it(dex_file, class_data);
    while (it.HasNextStaticField()) {
      if (resolve_fields_and_methods) {
        mirror::ArtField* field = class_linker->ResolveField(dex_file, it.GetMemberIndex(),
                                                             dex_cache, class_loader, true);
        if (field == nullptr) {
          CheckAndClearResolveException(soa.Self());
        }
      }
      it.Next();
    }
    // We require a constructor barrier if there are final instance fields.
    requires_constructor_barrier = false;
    while (it.HasNextInstanceField()) {
      if (it.MemberIsFinal()) {
        requires_constructor_barrier = true;
      }
      if (resolve_fields_and_methods) {
        mirror::ArtField* field = class_linker->ResolveField(dex_file, it.GetMemberIndex(),
                                                             dex_cache, class_loader, false);
        if (field == nullptr) {
          CheckAndClearResolveException(soa.Self());
        }
      }
      it.Next();
    }
    if (resolve_fields_and_methods) {
      while (it.HasNextDirectMethod()) {
        mirror::ArtMethod* method = class_linker->ResolveMethod(dex_file, it.GetMemberIndex(),
                                                                dex_cache, class_loader,
                                                                NullHandle<mirror::ArtMethod>(),
                                                                it.GetMethodInvokeType(class_def));
        if (method == nullptr) {
          CheckAndClearResolveException(soa.Self());
        }
        it.Next();
      }
      while (it.HasNextVirtualMethod()) {
        mirror::ArtMethod* method = class_linker->ResolveMethod(dex_file, it.GetMemberIndex(),
                                                                dex_cache, class_loader,
                                                                NullHandle<mirror::ArtMethod>(),
                                                                it.GetMethodInvokeType(class_def));
        if (method == nullptr) {
          CheckAndClearResolveException(soa.Self());
        }
        it.Next();
      }
      DCHECK(!it.HasNext());
    }
  }
  if (requires_constructor_barrier) {
    manager->GetCompiler()->AddRequiresConstructorBarrier(self, &dex_file, class_def_index);
  }
}

static void ResolveType(const ParallelCompilationManager* manager, size_t type_idx)
    LOCKS_EXCLUDED(Locks::mutator_lock_) {
  // Class derived values are more complicated, they require the linker and loader.
  ScopedObjectAccess soa(Thread::Current());
  ClassLinker* class_linker = manager->GetClassLinker();
  const DexFile& dex_file = *manager->GetDexFile();
  StackHandleScope<2> hs(soa.Self());
  Handle<mirror::DexCache> dex_cache(hs.NewHandle(class_linker->FindDexCache(dex_file)));
  Handle<mirror::ClassLoader> class_loader(
      hs.NewHandle(soa.Decode<mirror::ClassLoader*>(manager->GetClassLoader())));
  mirror::Class* klass = class_linker->ResolveType(dex_file, type_idx, dex_cache, class_loader);

  if (klass == nullptr) {
    CHECK(soa.Self()->IsExceptionPending());
    mirror::Throwable* exception = soa.Self()->GetException(nullptr);
    VLOG(compiler) << "Exception during type resolution: " << exception->Dump();
    if (exception->GetClass()->DescriptorEquals("Ljava/lang/OutOfMemoryError;")) {
      // There's little point continuing compilation if the heap is exhausted.
      LOG(FATAL) << "Out of memory during type resolution for compilation";
    }
    soa.Self()->ClearException();
  }
}

void CompilerDriver::ResolveDexFile(jobject class_loader, const DexFile& dex_file,
                                    const std::vector<const DexFile*>& dex_files,
                                    ThreadPool* thread_pool, TimingLogger* timings) {
  ClassLinker* class_linker = Runtime::Current()->GetClassLinker();

  // TODO: we could resolve strings here, although the string table is largely filled with class
  //       and method names.

  ParallelCompilationManager context(class_linker, class_loader, this, &dex_file, dex_files,
                                     thread_pool);
  if (IsImage()) {
    // For images we resolve all types, such as array, whereas for applications just those with
    // classdefs are resolved by ResolveClassFieldsAndMethods.
<<<<<<< HEAD
    timings.NewSplit("Resolve Types");
    context.ForAll(0, dex_file.NumTypeIds(), ResolveType, thread_count_);
  }

  timings.NewSplit("Resolve MethodsAndFields");
=======
    TimingLogger::ScopedTiming t("Resolve Types", timings);
    context.ForAll(0, dex_file.NumTypeIds(), ResolveType, thread_count_);
  }

  TimingLogger::ScopedTiming t("Resolve MethodsAndFields", timings);
>>>>>>> e016182a
  context.ForAll(0, dex_file.NumClassDefs(), ResolveClassFieldsAndMethods, thread_count_);
}

void CompilerDriver::SetVerified(jobject class_loader, const std::vector<const DexFile*>& dex_files,
                                 ThreadPool* thread_pool, TimingLogger* timings) {
  for (size_t i = 0; i != dex_files.size(); ++i) {
    const DexFile* dex_file = dex_files[i];
    CHECK(dex_file != nullptr);
    SetVerifiedDexFile(class_loader, *dex_file, dex_files, thread_pool, timings);
  }
}

void CompilerDriver::Verify(jobject class_loader, const std::vector<const DexFile*>& dex_files,
                            ThreadPool* thread_pool, TimingLogger* timings) {
  for (size_t i = 0; i != dex_files.size(); ++i) {
    const DexFile* dex_file = dex_files[i];
    CHECK(dex_file != nullptr);
    VerifyDexFile(class_loader, *dex_file, dex_files, thread_pool, timings);
  }
}

static void VerifyClass(const ParallelCompilationManager* manager, size_t class_def_index)
    LOCKS_EXCLUDED(Locks::mutator_lock_) {
  ATRACE_CALL();
  ScopedObjectAccess soa(Thread::Current());
  const DexFile& dex_file = *manager->GetDexFile();
  const DexFile::ClassDef& class_def = dex_file.GetClassDef(class_def_index);
  const char* descriptor = dex_file.GetClassDescriptor(class_def);
  ClassLinker* class_linker = manager->GetClassLinker();
  jobject jclass_loader = manager->GetClassLoader();
  StackHandleScope<3> hs(soa.Self());
  Handle<mirror::ClassLoader> class_loader(
      hs.NewHandle(soa.Decode<mirror::ClassLoader*>(jclass_loader)));
  Handle<mirror::Class> klass(
      hs.NewHandle(class_linker->FindClass(soa.Self(), descriptor, class_loader)));
  if (klass.Get() == nullptr) {
    CHECK(soa.Self()->IsExceptionPending());
    soa.Self()->ClearException();

    /*
     * At compile time, we can still structurally verify the class even if FindClass fails.
     * This is to ensure the class is structurally sound for compilation. An unsound class
     * will be rejected by the verifier and later skipped during compilation in the compiler.
     */
    Handle<mirror::DexCache> dex_cache(hs.NewHandle(class_linker->FindDexCache(dex_file)));
    std::string error_msg;
    if (verifier::MethodVerifier::VerifyClass(&dex_file, dex_cache, class_loader, &class_def, true,
                                              &error_msg) ==
                                                  verifier::MethodVerifier::kHardFailure) {
      LOG(ERROR) << "Verification failed on class " << PrettyDescriptor(descriptor)
                 << " because: " << error_msg;
    }
  } else if (!SkipClass(jclass_loader, dex_file, klass.Get())) {
    CHECK(klass->IsResolved()) << PrettyClass(klass.Get());
    class_linker->VerifyClass(klass);

    if (klass->IsErroneous()) {
      // ClassLinker::VerifyClass throws, which isn't useful in the compiler.
      CHECK(soa.Self()->IsExceptionPending());
      soa.Self()->ClearException();
    }

    CHECK(klass->IsCompileTimeVerified() || klass->IsErroneous())
        << PrettyDescriptor(klass.Get()) << ": state=" << klass->GetStatus();
  }
  soa.Self()->AssertNoPendingException();
}

void CompilerDriver::VerifyDexFile(jobject class_loader, const DexFile& dex_file,
<<<<<<< HEAD
                                   ThreadPool& thread_pool, base::TimingLogger& timings) {
  timings.NewSplit("Verify Dex File");
=======
                                   const std::vector<const DexFile*>& dex_files,
                                   ThreadPool* thread_pool, TimingLogger* timings) {
  TimingLogger::ScopedTiming t("Verify Dex File", timings);
>>>>>>> e016182a
  ClassLinker* class_linker = Runtime::Current()->GetClassLinker();
  ParallelCompilationManager context(class_linker, class_loader, this, &dex_file, dex_files,
                                     thread_pool);
  context.ForAll(0, dex_file.NumClassDefs(), VerifyClass, thread_count_);
}

static void SetVerifiedClass(const ParallelCompilationManager* manager, size_t class_def_index)
    LOCKS_EXCLUDED(Locks::mutator_lock_) {
  ATRACE_CALL();
  ScopedObjectAccess soa(Thread::Current());
  const DexFile& dex_file = *manager->GetDexFile();
  const DexFile::ClassDef& class_def = dex_file.GetClassDef(class_def_index);
  const char* descriptor = dex_file.GetClassDescriptor(class_def);
  ClassLinker* class_linker = manager->GetClassLinker();
  jobject jclass_loader = manager->GetClassLoader();
  StackHandleScope<3> hs(soa.Self());
  Handle<mirror::ClassLoader> class_loader(
      hs.NewHandle(soa.Decode<mirror::ClassLoader*>(jclass_loader)));
  Handle<mirror::Class> klass(
      hs.NewHandle(class_linker->FindClass(soa.Self(), descriptor, class_loader)));
  // Class might have failed resolution. Then don't set it to verified.
  if (klass.Get() != nullptr) {
    // Only do this if the class is resolved. If even resolution fails, quickening will go very,
    // very wrong.
    if (klass->IsResolved()) {
      if (klass->GetStatus() < mirror::Class::kStatusVerified) {
        ObjectLock<mirror::Class> lock(soa.Self(), klass);
        klass->SetStatus(mirror::Class::kStatusVerified, soa.Self());
      }
      // Record the final class status if necessary.
      ClassReference ref(manager->GetDexFile(), class_def_index);
      manager->GetCompiler()->RecordClassStatus(ref, klass->GetStatus());
    }
  } else {
    Thread* self = soa.Self();
    DCHECK(self->IsExceptionPending());
    self->ClearException();
  }
}

void CompilerDriver::SetVerifiedDexFile(jobject class_loader, const DexFile& dex_file,
                                        const std::vector<const DexFile*>& dex_files,
                                        ThreadPool* thread_pool, TimingLogger* timings) {
  TimingLogger::ScopedTiming t("Verify Dex File", timings);
  ClassLinker* class_linker = Runtime::Current()->GetClassLinker();
  ParallelCompilationManager context(class_linker, class_loader, this, &dex_file, dex_files,
                                     thread_pool);
  context.ForAll(0, dex_file.NumClassDefs(), SetVerifiedClass, thread_count_);
}

static void InitializeClass(const ParallelCompilationManager* manager, size_t class_def_index)
    LOCKS_EXCLUDED(Locks::mutator_lock_) {
  ATRACE_CALL();
  jobject jclass_loader = manager->GetClassLoader();
  const DexFile& dex_file = *manager->GetDexFile();
  const DexFile::ClassDef& class_def = dex_file.GetClassDef(class_def_index);
  const DexFile::TypeId& class_type_id = dex_file.GetTypeId(class_def.class_idx_);
  const char* descriptor = dex_file.StringDataByIdx(class_type_id.descriptor_idx_);

  ScopedObjectAccess soa(Thread::Current());
  StackHandleScope<3> hs(soa.Self());
  Handle<mirror::ClassLoader> class_loader(
      hs.NewHandle(soa.Decode<mirror::ClassLoader*>(jclass_loader)));
  Handle<mirror::Class> klass(
      hs.NewHandle(manager->GetClassLinker()->FindClass(soa.Self(), descriptor, class_loader)));

  if (klass.Get() != nullptr && !SkipClass(jclass_loader, dex_file, klass.Get())) {
    // Only try to initialize classes that were successfully verified.
    if (klass->IsVerified()) {
      // Attempt to initialize the class but bail if we either need to initialize the super-class
      // or static fields.
      manager->GetClassLinker()->EnsureInitialized(klass, false, false);
      if (!klass->IsInitialized()) {
        // We don't want non-trivial class initialization occurring on multiple threads due to
        // deadlock problems. For example, a parent class is initialized (holding its lock) that
        // refers to a sub-class in its static/class initializer causing it to try to acquire the
        // sub-class' lock. While on a second thread the sub-class is initialized (holding its lock)
        // after first initializing its parents, whose locks are acquired. This leads to a
        // parent-to-child and a child-to-parent lock ordering and consequent potential deadlock.
        // We need to use an ObjectLock due to potential suspension in the interpreting code. Rather
        // than use a special Object for the purpose we use the Class of java.lang.Class.
        Handle<mirror::Class> h_klass(hs.NewHandle(klass->GetClass()));
        ObjectLock<mirror::Class> lock(soa.Self(), h_klass);
        // Attempt to initialize allowing initialization of parent classes but still not static
        // fields.
        manager->GetClassLinker()->EnsureInitialized(klass, false, true);
        if (!klass->IsInitialized()) {
          // We need to initialize static fields, we only do this for image classes that aren't
          // marked with the $NoPreloadHolder (which implies this should not be initialized early).
          bool can_init_static_fields = manager->GetCompiler()->IsImage() &&
              manager->GetCompiler()->IsImageClass(descriptor) &&
              !StringPiece(descriptor).ends_with("$NoPreloadHolder;");
          if (can_init_static_fields) {
            VLOG(compiler) << "Initializing: " << descriptor;
            // TODO multithreading support. We should ensure the current compilation thread has
            // exclusive access to the runtime and the transaction. To achieve this, we could use
            // a ReaderWriterMutex but we're holding the mutator lock so we fail mutex sanity
            // checks in Thread::AssertThreadSuspensionIsAllowable.
            Runtime* const runtime = Runtime::Current();
            Transaction transaction;

            // Run the class initializer in transaction mode.
            runtime->EnterTransactionMode(&transaction);
            const mirror::Class::Status old_status = klass->GetStatus();
            bool success = manager->GetClassLinker()->EnsureInitialized(klass, true, true);
            // TODO we detach transaction from runtime to indicate we quit the transactional
            // mode which prevents the GC from visiting objects modified during the transaction.
            // Ensure GC is not run so don't access freed objects when aborting transaction.
            const char* old_casue = soa.Self()->StartAssertNoThreadSuspension("Transaction end");
            runtime->ExitTransactionMode();

            if (!success) {
              CHECK(soa.Self()->IsExceptionPending());
              ThrowLocation throw_location;
              mirror::Throwable* exception = soa.Self()->GetException(&throw_location);
              VLOG(compiler) << "Initialization of " << descriptor << " aborted because of "
                  << exception->Dump();
              soa.Self()->ClearException();
              transaction.Abort();
              CHECK_EQ(old_status, klass->GetStatus()) << "Previous class status not restored";
            }
            soa.Self()->EndAssertNoThreadSuspension(old_casue);
          }
        }
        soa.Self()->AssertNoPendingException();
      }
    }
    // Record the final class status if necessary.
    ClassReference ref(manager->GetDexFile(), class_def_index);
    manager->GetCompiler()->RecordClassStatus(ref, klass->GetStatus());
  }
  // Clear any class not found or verification exceptions.
  soa.Self()->ClearException();
}

void CompilerDriver::InitializeClasses(jobject jni_class_loader, const DexFile& dex_file,
<<<<<<< HEAD
                                       ThreadPool& thread_pool, base::TimingLogger& timings) {
  timings.NewSplit("InitializeNoClinit");
#ifndef NDEBUG
  // Sanity check blacklist descriptors.
=======
                                       const std::vector<const DexFile*>& dex_files,
                                       ThreadPool* thread_pool, TimingLogger* timings) {
  TimingLogger::ScopedTiming t("InitializeNoClinit", timings);
  ClassLinker* class_linker = Runtime::Current()->GetClassLinker();
  ParallelCompilationManager context(class_linker, jni_class_loader, this, &dex_file, dex_files,
                                     thread_pool);
  size_t thread_count;
>>>>>>> e016182a
  if (IsImage()) {
    // TODO: remove this when transactional mode supports multithreading.
    thread_count = 1U;
  } else {
    thread_count = thread_count_;
  }
  context.ForAll(0, dex_file.NumClassDefs(), InitializeClass, thread_count);
}

void CompilerDriver::InitializeClasses(jobject class_loader,
                                       const std::vector<const DexFile*>& dex_files,
                                       ThreadPool* thread_pool, TimingLogger* timings) {
  for (size_t i = 0; i != dex_files.size(); ++i) {
    const DexFile* dex_file = dex_files[i];
    CHECK(dex_file != nullptr);
    InitializeClasses(class_loader, *dex_file, dex_files, thread_pool, timings);
  }
  if (IsImage()) {
    // Prune garbage objects created during aborted transactions.
    Runtime::Current()->GetHeap()->CollectGarbage(true);
  }
}

void CompilerDriver::Compile(jobject class_loader, const std::vector<const DexFile*>& dex_files,
                             ThreadPool* thread_pool, TimingLogger* timings) {
  for (size_t i = 0; i != dex_files.size(); ++i) {
    const DexFile* dex_file = dex_files[i];
    CHECK(dex_file != nullptr);
    CompileDexFile(class_loader, *dex_file, dex_files, thread_pool, timings);
  }
}

void CompilerDriver::CompileClass(const ParallelCompilationManager* manager, size_t class_def_index) {
  ATRACE_CALL();
  const DexFile& dex_file = *manager->GetDexFile();
  const DexFile::ClassDef& class_def = dex_file.GetClassDef(class_def_index);
  ClassLinker* class_linker = manager->GetClassLinker();
  jobject jclass_loader = manager->GetClassLoader();
  {
    // Use a scoped object access to perform to the quick SkipClass check.
    const char* descriptor = dex_file.GetClassDescriptor(class_def);
    ScopedObjectAccess soa(Thread::Current());
    StackHandleScope<3> hs(soa.Self());
    Handle<mirror::ClassLoader> class_loader(
        hs.NewHandle(soa.Decode<mirror::ClassLoader*>(jclass_loader)));
    Handle<mirror::Class> klass(
        hs.NewHandle(class_linker->FindClass(soa.Self(), descriptor, class_loader)));
    if (klass.Get() == nullptr) {
      CHECK(soa.Self()->IsExceptionPending());
      soa.Self()->ClearException();
    } else if (SkipClass(jclass_loader, dex_file, klass.Get())) {
      return;
    }
  }
  ClassReference ref(&dex_file, class_def_index);
  // Skip compiling classes with generic verifier failures since they will still fail at runtime
  if (manager->GetCompiler()->verification_results_->IsClassRejected(ref)) {
    return;
  }
  const byte* class_data = dex_file.GetClassData(class_def);
  if (class_data == nullptr) {
    // empty class, probably a marker interface
    return;
  }

  // Can we run DEX-to-DEX compiler on this class ?
  DexToDexCompilationLevel dex_to_dex_compilation_level = kDontDexToDexCompile;
  {
    ScopedObjectAccess soa(Thread::Current());
    StackHandleScope<1> hs(soa.Self());
    Handle<mirror::ClassLoader> class_loader(
        hs.NewHandle(soa.Decode<mirror::ClassLoader*>(jclass_loader)));
    dex_to_dex_compilation_level = GetDexToDexCompilationlevel(soa.Self(), class_loader, dex_file,
                                                               class_def);
  }
  ClassDataItemIterator it(dex_file, class_data);
  // Skip fields
  while (it.HasNextStaticField()) {
    it.Next();
  }
  while (it.HasNextInstanceField()) {
    it.Next();
  }
  CompilerDriver* driver = manager->GetCompiler();
  // Compile direct methods
  int64_t previous_direct_method_idx = -1;
  while (it.HasNextDirectMethod()) {
    uint32_t method_idx = it.GetMemberIndex();
    if (method_idx == previous_direct_method_idx) {
      // smali can create dex files with two encoded_methods sharing the same method_idx
      // http://code.google.com/p/smali/issues/detail?id=119
      it.Next();
      continue;
    }
    previous_direct_method_idx = method_idx;
    driver->CompileMethod(it.GetMethodCodeItem(), it.GetMethodAccessFlags(),
                          it.GetMethodInvokeType(class_def), class_def_index,
                          method_idx, jclass_loader, dex_file, dex_to_dex_compilation_level);
    it.Next();
  }
  // Compile virtual methods
  int64_t previous_virtual_method_idx = -1;
  while (it.HasNextVirtualMethod()) {
    uint32_t method_idx = it.GetMemberIndex();
    if (method_idx == previous_virtual_method_idx) {
      // smali can create dex files with two encoded_methods sharing the same method_idx
      // http://code.google.com/p/smali/issues/detail?id=119
      it.Next();
      continue;
    }
    previous_virtual_method_idx = method_idx;
    driver->CompileMethod(it.GetMethodCodeItem(), it.GetMethodAccessFlags(),
                          it.GetMethodInvokeType(class_def), class_def_index,
                          method_idx, jclass_loader, dex_file, dex_to_dex_compilation_level);
    it.Next();
  }
  DCHECK(!it.HasNext());
}

void CompilerDriver::CompileDexFile(jobject class_loader, const DexFile& dex_file,
<<<<<<< HEAD
                                    ThreadPool& thread_pool, base::TimingLogger& timings) {
  timings.NewSplit("Compile Dex File");
=======
                                    const std::vector<const DexFile*>& dex_files,
                                    ThreadPool* thread_pool, TimingLogger* timings) {
  TimingLogger::ScopedTiming t("Compile Dex File", timings);
>>>>>>> e016182a
  ParallelCompilationManager context(Runtime::Current()->GetClassLinker(), class_loader, this,
                                     &dex_file, dex_files, thread_pool);
  context.ForAll(0, dex_file.NumClassDefs(), CompilerDriver::CompileClass, thread_count_);
}

void CompilerDriver::CompileMethod(const DexFile::CodeItem* code_item, uint32_t access_flags,
                                   InvokeType invoke_type, uint16_t class_def_idx,
                                   uint32_t method_idx, jobject class_loader,
                                   const DexFile& dex_file,
                                   DexToDexCompilationLevel dex_to_dex_compilation_level) {
  CompiledMethod* compiled_method = nullptr;
  uint64_t start_ns = kTimeCompileMethod ? NanoTime() : 0;

  if ((access_flags & kAccNative) != 0) {
    // Are we interpreting only and have support for generic JNI down calls?
    if (!compiler_options_->IsCompilationEnabled() &&
        (instruction_set_ == kX86_64 || instruction_set_ == kArm64)) {
      // Leaving this empty will trigger the generic JNI version
    } else {
      compiled_method = compiler_->JniCompile(access_flags, method_idx, dex_file);
      CHECK(compiled_method != nullptr);
    }
  } else if ((access_flags & kAccAbstract) != 0) {
  } else {
    MethodReference method_ref(&dex_file, method_idx);
    bool compile = verification_results_->IsCandidateForCompilation(method_ref, access_flags);
    if (compile) {
      // NOTE: if compiler declines to compile this method, it will return nullptr.
      compiled_method = compiler_->Compile(code_item, access_flags, invoke_type, class_def_idx,
                                           method_idx, class_loader, dex_file);
    }
    if (compiled_method == nullptr && dex_to_dex_compilation_level != kDontDexToDexCompile) {
      // TODO: add a command-line option to disable DEX-to-DEX compilation ?
      (*dex_to_dex_compiler_)(*this, code_item, access_flags,
                              invoke_type, class_def_idx,
                              method_idx, class_loader, dex_file,
                              dex_to_dex_compilation_level);
    }
  }
  if (kTimeCompileMethod) {
    uint64_t duration_ns = NanoTime() - start_ns;
    if (duration_ns > MsToNs(compiler_->GetMaximumCompilationTimeBeforeWarning())) {
      LOG(WARNING) << "Compilation of " << PrettyMethod(method_idx, dex_file)
                   << " took " << PrettyDuration(duration_ns);
    }
  }

  Thread* self = Thread::Current();
  if (compiled_method != nullptr) {
    MethodReference ref(&dex_file, method_idx);
    DCHECK(GetCompiledMethod(ref) == nullptr) << PrettyMethod(method_idx, dex_file);
    {
      MutexLock mu(self, compiled_methods_lock_);
      compiled_methods_.Put(ref, compiled_method);
    }
    DCHECK(GetCompiledMethod(ref) != nullptr) << PrettyMethod(method_idx, dex_file);
  }

  if (self->IsExceptionPending()) {
    ScopedObjectAccess soa(self);
    LOG(FATAL) << "Unexpected exception compiling: " << PrettyMethod(method_idx, dex_file) << "\n"
        << self->GetException(nullptr)->Dump();
  }
}

CompiledClass* CompilerDriver::GetCompiledClass(ClassReference ref) const {
  MutexLock mu(Thread::Current(), compiled_classes_lock_);
  ClassTable::const_iterator it = compiled_classes_.find(ref);
  if (it == compiled_classes_.end()) {
    return nullptr;
  }
  CHECK(it->second != nullptr);
  return it->second;
}

void CompilerDriver::RecordClassStatus(ClassReference ref, mirror::Class::Status status) {
  MutexLock mu(Thread::Current(), compiled_classes_lock_);
  auto it = compiled_classes_.find(ref);
  if (it == compiled_classes_.end() || it->second->GetStatus() != status) {
    // An entry doesn't exist or the status is lower than the new status.
    if (it != compiled_classes_.end()) {
      CHECK_GT(status, it->second->GetStatus());
      delete it->second;
    }
    switch (status) {
      case mirror::Class::kStatusNotReady:
      case mirror::Class::kStatusError:
      case mirror::Class::kStatusRetryVerificationAtRuntime:
      case mirror::Class::kStatusVerified:
      case mirror::Class::kStatusInitialized:
        break;  // Expected states.
      default:
        LOG(FATAL) << "Unexpected class status for class "
            << PrettyDescriptor(ref.first->GetClassDescriptor(ref.first->GetClassDef(ref.second)))
            << " of " << status;
    }
    CompiledClass* compiled_class = new CompiledClass(status);
    compiled_classes_.Overwrite(ref, compiled_class);
  }
}

CompiledMethod* CompilerDriver::GetCompiledMethod(MethodReference ref) const {
  MutexLock mu(Thread::Current(), compiled_methods_lock_);
  MethodTable::const_iterator it = compiled_methods_.find(ref);
  if (it == compiled_methods_.end()) {
    return nullptr;
  }
  CHECK(it->second != nullptr);
  return it->second;
}

void CompilerDriver::AddRequiresConstructorBarrier(Thread* self, const DexFile* dex_file,
                                                   uint16_t class_def_index) {
  WriterMutexLock mu(self, freezing_constructor_lock_);
  freezing_constructor_classes_.insert(ClassReference(dex_file, class_def_index));
}

bool CompilerDriver::RequiresConstructorBarrier(Thread* self, const DexFile* dex_file,
                                                uint16_t class_def_index) {
  ReaderMutexLock mu(self, freezing_constructor_lock_);
  return freezing_constructor_classes_.count(ClassReference(dex_file, class_def_index)) != 0;
}

bool CompilerDriver::WriteElf(const std::string& android_root,
                              bool is_host,
                              const std::vector<const art::DexFile*>& dex_files,
                              OatWriter* oat_writer,
                              art::File* file)
    SHARED_LOCKS_REQUIRED(Locks::mutator_lock_) {
  return compiler_->WriteElf(file, oat_writer, dex_files, android_root, is_host);
}
void CompilerDriver::InstructionSetToLLVMTarget(InstructionSet instruction_set,
                                                std::string* target_triple,
                                                std::string* target_cpu,
                                                std::string* target_attr) {
  switch (instruction_set) {
    case kThumb2:
      *target_triple = "thumb-none-linux-gnueabi";
      *target_cpu = "cortex-a9";
      *target_attr = "+thumb2,+neon,+neonfp,+vfp3,+db";
      break;

    case kArm:
      *target_triple = "armv7-none-linux-gnueabi";
      // TODO: Fix for Nexus S.
      *target_cpu = "cortex-a9";
      // TODO: Fix for Xoom.
      *target_attr = "+v7,+neon,+neonfp,+vfp3,+db";
      break;

    case kX86:
      *target_triple = "i386-pc-linux-gnu";
      *target_attr = "";
      break;

    case kX86_64:
      *target_triple = "x86_64-pc-linux-gnu";
      *target_attr = "";
      break;

    case kMips:
      *target_triple = "mipsel-unknown-linux";
      *target_attr = "mips32r2";
      break;

    default:
      LOG(FATAL) << "Unknown instruction set: " << instruction_set;
    }
  }

bool CompilerDriver::SkipCompilation(const std::string& method_name) {
  if (!profile_present_) {
    return false;
  }
  // First find the method in the profile file.
  ProfileFile::ProfileData data;
  if (!profile_file_.GetProfileData(&data, method_name)) {
    // Not in profile, no information can be determined.
    if (kIsDebugBuild) {
      VLOG(compiler) << "not compiling " << method_name << " because it's not in the profile";
    }
    return true;
  }

  // Methods that comprise top_k_threshold % of the total samples will be compiled.
  // Compare against the start of the topK percentage bucket just in case the threshold
  // falls inside a bucket.
  bool compile = data.GetTopKUsedPercentage() - data.GetUsedPercent()
                 <= compiler_options_->GetTopKProfileThreshold();
  if (kIsDebugBuild) {
    if (compile) {
      LOG(INFO) << "compiling method " << method_name << " because its usage is part of top "
          << data.GetTopKUsedPercentage() << "% with a percent of " << data.GetUsedPercent() << "%"
          << " (topKThreshold=" << compiler_options_->GetTopKProfileThreshold() << ")";
    } else {
      VLOG(compiler) << "not compiling method " << method_name
          << " because it's not part of leading " << compiler_options_->GetTopKProfileThreshold()
          << "% samples)";
    }
  }
  return !compile;
}
}  // namespace art<|MERGE_RESOLUTION|>--- conflicted
+++ resolved
@@ -707,15 +707,10 @@
   CHECK(image_classes_.get() != nullptr);
   for (auto it = image_classes_->begin(), end = image_classes_->end(); it != end;) {
     const std::string& descriptor(*it);
-<<<<<<< HEAD
-    SirtRef<mirror::Class> klass(self, class_linker->FindSystemClass(descriptor.c_str()));
-    if (klass.get() == NULL) {
-=======
     StackHandleScope<1> hs(self);
     Handle<mirror::Class> klass(
         hs.NewHandle(class_linker->FindSystemClass(self, descriptor.c_str())));
     if (klass.Get() == nullptr) {
->>>>>>> e016182a
       VLOG(compiler) << "Failed to find class " << descriptor;
       image_classes_->erase(it++);
       self->ClearException();
@@ -1653,19 +1648,11 @@
   if (IsImage()) {
     // For images we resolve all types, such as array, whereas for applications just those with
     // classdefs are resolved by ResolveClassFieldsAndMethods.
-<<<<<<< HEAD
-    timings.NewSplit("Resolve Types");
-    context.ForAll(0, dex_file.NumTypeIds(), ResolveType, thread_count_);
-  }
-
-  timings.NewSplit("Resolve MethodsAndFields");
-=======
     TimingLogger::ScopedTiming t("Resolve Types", timings);
     context.ForAll(0, dex_file.NumTypeIds(), ResolveType, thread_count_);
   }
 
   TimingLogger::ScopedTiming t("Resolve MethodsAndFields", timings);
->>>>>>> e016182a
   context.ForAll(0, dex_file.NumClassDefs(), ResolveClassFieldsAndMethods, thread_count_);
 }
 
@@ -1735,14 +1722,9 @@
 }
 
 void CompilerDriver::VerifyDexFile(jobject class_loader, const DexFile& dex_file,
-<<<<<<< HEAD
-                                   ThreadPool& thread_pool, base::TimingLogger& timings) {
-  timings.NewSplit("Verify Dex File");
-=======
                                    const std::vector<const DexFile*>& dex_files,
                                    ThreadPool* thread_pool, TimingLogger* timings) {
   TimingLogger::ScopedTiming t("Verify Dex File", timings);
->>>>>>> e016182a
   ClassLinker* class_linker = Runtime::Current()->GetClassLinker();
   ParallelCompilationManager context(class_linker, class_loader, this, &dex_file, dex_files,
                                      thread_pool);
@@ -1879,12 +1861,6 @@
 }
 
 void CompilerDriver::InitializeClasses(jobject jni_class_loader, const DexFile& dex_file,
-<<<<<<< HEAD
-                                       ThreadPool& thread_pool, base::TimingLogger& timings) {
-  timings.NewSplit("InitializeNoClinit");
-#ifndef NDEBUG
-  // Sanity check blacklist descriptors.
-=======
                                        const std::vector<const DexFile*>& dex_files,
                                        ThreadPool* thread_pool, TimingLogger* timings) {
   TimingLogger::ScopedTiming t("InitializeNoClinit", timings);
@@ -1892,7 +1868,6 @@
   ParallelCompilationManager context(class_linker, jni_class_loader, this, &dex_file, dex_files,
                                      thread_pool);
   size_t thread_count;
->>>>>>> e016182a
   if (IsImage()) {
     // TODO: remove this when transactional mode supports multithreading.
     thread_count = 1U;
@@ -2013,14 +1988,9 @@
 }
 
 void CompilerDriver::CompileDexFile(jobject class_loader, const DexFile& dex_file,
-<<<<<<< HEAD
-                                    ThreadPool& thread_pool, base::TimingLogger& timings) {
-  timings.NewSplit("Compile Dex File");
-=======
                                     const std::vector<const DexFile*>& dex_files,
                                     ThreadPool* thread_pool, TimingLogger* timings) {
   TimingLogger::ScopedTiming t("Compile Dex File", timings);
->>>>>>> e016182a
   ParallelCompilationManager context(Runtime::Current()->GetClassLinker(), class_loader, this,
                                      &dex_file, dex_files, thread_pool);
   context.ForAll(0, dex_file.NumClassDefs(), CompilerDriver::CompileClass, thread_count_);
