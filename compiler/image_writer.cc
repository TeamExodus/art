/*
 * Copyright (C) 2011 The Android Open Source Project
 *
 * Licensed under the Apache License, Version 2.0 (the "License");
 * you may not use this file except in compliance with the License.
 * You may obtain a copy of the License at
 *
 *      http://www.apache.org/licenses/LICENSE-2.0
 *
 * Unless required by applicable law or agreed to in writing, software
 * distributed under the License is distributed on an "AS IS" BASIS,
 * WITHOUT WARRANTIES OR CONDITIONS OF ANY KIND, either express or implied.
 * See the License for the specific language governing permissions and
 * limitations under the License.
 */

#include "image_writer.h"

#include <sys/stat.h>

#include <memory>
#include <vector>

#include "base/logging.h"
#include "base/unix_file/fd_file.h"
#include "class_linker.h"
#include "compiled_method.h"
#include "dex_file-inl.h"
#include "driver/compiler_driver.h"
#include "elf_file.h"
#include "elf_utils.h"
#include "elf_patcher.h"
#include "elf_writer.h"
#include "gc/accounting/card_table-inl.h"
#include "gc/accounting/heap_bitmap.h"
#include "gc/accounting/space_bitmap-inl.h"
#include "gc/heap.h"
#include "gc/space/large_object_space.h"
#include "gc/space/space-inl.h"
#include "globals.h"
#include "image.h"
#include "intern_table.h"
#include "lock_word.h"
#include "mirror/art_field-inl.h"
#include "mirror/art_method-inl.h"
#include "mirror/array-inl.h"
#include "mirror/class-inl.h"
#include "mirror/class_loader.h"
#include "mirror/dex_cache-inl.h"
#include "mirror/object-inl.h"
#include "mirror/object_array-inl.h"
#include "mirror/string-inl.h"
#include "oat.h"
#include "oat_file.h"
#include "runtime.h"
#include "scoped_thread_state_change.h"
#include "handle_scope-inl.h"
#include "utils.h"

using ::art::mirror::ArtField;
using ::art::mirror::ArtMethod;
using ::art::mirror::Class;
using ::art::mirror::DexCache;
using ::art::mirror::EntryPointFromInterpreter;
using ::art::mirror::Object;
using ::art::mirror::ObjectArray;
using ::art::mirror::String;

namespace art {

bool ImageWriter::Write(const std::string& image_filename,
                        uintptr_t image_begin,
                        const std::string& oat_filename,
                        const std::string& oat_location) {
  CHECK(!image_filename.empty());

  CHECK_NE(image_begin, 0U);
  image_begin_ = reinterpret_cast<byte*>(image_begin);

  ClassLinker* class_linker = Runtime::Current()->GetClassLinker();

  std::unique_ptr<File> oat_file(OS::OpenFileReadWrite(oat_filename.c_str()));
  if (oat_file.get() == NULL) {
    LOG(ERROR) << "Failed to open oat file " << oat_filename << " for " << oat_location;
    return false;
  }
  std::string error_msg;
  oat_file_ = OatFile::OpenReadable(oat_file.get(), oat_location, &error_msg);
  if (oat_file_ == nullptr) {
    LOG(ERROR) << "Failed to open writable oat file " << oat_filename << " for " << oat_location
        << ": " << error_msg;
    return false;
  }
  CHECK_EQ(class_linker->RegisterOatFile(oat_file_), oat_file_);

  interpreter_to_interpreter_bridge_offset_ =
      oat_file_->GetOatHeader().GetInterpreterToInterpreterBridgeOffset();
  interpreter_to_compiled_code_bridge_offset_ =
      oat_file_->GetOatHeader().GetInterpreterToCompiledCodeBridgeOffset();

  jni_dlsym_lookup_offset_ = oat_file_->GetOatHeader().GetJniDlsymLookupOffset();

  portable_imt_conflict_trampoline_offset_ =
      oat_file_->GetOatHeader().GetPortableImtConflictTrampolineOffset();
  portable_resolution_trampoline_offset_ =
      oat_file_->GetOatHeader().GetPortableResolutionTrampolineOffset();
  portable_to_interpreter_bridge_offset_ =
      oat_file_->GetOatHeader().GetPortableToInterpreterBridgeOffset();

  quick_generic_jni_trampoline_offset_ =
      oat_file_->GetOatHeader().GetQuickGenericJniTrampolineOffset();
  quick_imt_conflict_trampoline_offset_ =
      oat_file_->GetOatHeader().GetQuickImtConflictTrampolineOffset();
  quick_resolution_trampoline_offset_ =
      oat_file_->GetOatHeader().GetQuickResolutionTrampolineOffset();
  quick_to_interpreter_bridge_offset_ =
      oat_file_->GetOatHeader().GetQuickToInterpreterBridgeOffset();
  {
    Thread::Current()->TransitionFromSuspendedToRunnable();
    PruneNonImageClasses();  // Remove junk
    ComputeLazyFieldsForImageClasses();  // Add useful information
    ComputeEagerResolvedStrings();
    Thread::Current()->TransitionFromRunnableToSuspended(kNative);
  }
  gc::Heap* heap = Runtime::Current()->GetHeap();
  heap->CollectGarbage(false);  // Remove garbage.

  if (!AllocMemory()) {
    return false;
  }

  if (kIsDebugBuild) {
    ScopedObjectAccess soa(Thread::Current());
    CheckNonImageClassesRemoved();
  }

  Thread::Current()->TransitionFromSuspendedToRunnable();
  size_t oat_loaded_size = 0;
  size_t oat_data_offset = 0;
  ElfWriter::GetOatElfInformation(oat_file.get(), oat_loaded_size, oat_data_offset);
  CalculateNewObjectOffsets(oat_loaded_size, oat_data_offset);
  CopyAndFixupObjects();

  PatchOatCodeAndMethods(oat_file.get());
  Thread::Current()->TransitionFromRunnableToSuspended(kNative);

  std::unique_ptr<File> image_file(OS::CreateEmptyFile(image_filename.c_str()));
  ImageHeader* image_header = reinterpret_cast<ImageHeader*>(image_->Begin());
  if (image_file.get() == NULL) {
    LOG(ERROR) << "Failed to open image file " << image_filename;
    return false;
  }
  if (fchmod(image_file->Fd(), 0644) != 0) {
    PLOG(ERROR) << "Failed to make image file world readable: " << image_filename;
    return EXIT_FAILURE;
  }

  // Write out the image.
  CHECK_EQ(image_end_, image_header->GetImageSize());
  if (!image_file->WriteFully(image_->Begin(), image_end_)) {
    PLOG(ERROR) << "Failed to write image file " << image_filename;
    return false;
  }

  // Write out the image bitmap at the page aligned start of the image end.
  CHECK_ALIGNED(image_header->GetImageBitmapOffset(), kPageSize);
  if (!image_file->Write(reinterpret_cast<char*>(image_bitmap_->Begin()),
                         image_header->GetImageBitmapSize(),
                         image_header->GetImageBitmapOffset())) {
    PLOG(ERROR) << "Failed to write image file " << image_filename;
    return false;
  }

  return true;
}

void ImageWriter::SetImageOffset(mirror::Object* object, size_t offset) {
  DCHECK(object != nullptr);
  DCHECK_NE(offset, 0U);
  DCHECK(!IsImageOffsetAssigned(object));
  mirror::Object* obj = reinterpret_cast<mirror::Object*>(image_->Begin() + offset);
  DCHECK_ALIGNED(obj, kObjectAlignment);
  image_bitmap_->Set(obj);
  // Before we stomp over the lock word, save the hash code for later.
  Monitor::Deflate(Thread::Current(), object);;
  LockWord lw(object->GetLockWord(false));
  switch (lw.GetState()) {
    case LockWord::kFatLocked: {
      LOG(FATAL) << "Fat locked object " << obj << " found during object copy";
      break;
    }
    case LockWord::kThinLocked: {
      LOG(FATAL) << "Thin locked object " << obj << " found during object copy";
      break;
    }
    case LockWord::kUnlocked:
      // No hash, don't need to save it.
      break;
    case LockWord::kHashCode:
      saved_hashes_.push_back(std::make_pair(obj, lw.GetHashCode()));
      break;
    default:
      LOG(FATAL) << "Unreachable.";
      break;
  }
  object->SetLockWord(LockWord::FromForwardingAddress(offset), false);
  DCHECK(IsImageOffsetAssigned(object));
}

void ImageWriter::AssignImageOffset(mirror::Object* object) {
  DCHECK(object != nullptr);
  SetImageOffset(object, image_end_);
  image_end_ += RoundUp(object->SizeOf(), 8);  // 64-bit alignment
  DCHECK_LT(image_end_, image_->Size());
}

bool ImageWriter::IsImageOffsetAssigned(mirror::Object* object) const {
  DCHECK(object != nullptr);
  return object->GetLockWord(false).GetState() == LockWord::kForwardingAddress;
}

size_t ImageWriter::GetImageOffset(mirror::Object* object) const {
  DCHECK(object != nullptr);
  DCHECK(IsImageOffsetAssigned(object));
  LockWord lock_word = object->GetLockWord(false);
  size_t offset = lock_word.ForwardingAddress();
  DCHECK_LT(offset, image_end_);
  return offset;
}

bool ImageWriter::AllocMemory() {
  size_t length = RoundUp(Runtime::Current()->GetHeap()->GetTotalMemory(), kPageSize);
  std::string error_msg;
  image_.reset(MemMap::MapAnonymous("image writer image", NULL, length, PROT_READ | PROT_WRITE,
                                    true, &error_msg));
  if (UNLIKELY(image_.get() == nullptr)) {
    LOG(ERROR) << "Failed to allocate memory for image file generation: " << error_msg;
    return false;
  }

  // Create the image bitmap.
  image_bitmap_.reset(gc::accounting::ContinuousSpaceBitmap::Create("image bitmap", image_->Begin(),
                                                                    length));
  if (image_bitmap_.get() == nullptr) {
    LOG(ERROR) << "Failed to allocate memory for image bitmap";
    return false;
  }
  return true;
}

void ImageWriter::ComputeLazyFieldsForImageClasses() {
  ClassLinker* class_linker = Runtime::Current()->GetClassLinker();
  class_linker->VisitClassesWithoutClassesLock(ComputeLazyFieldsForClassesVisitor, NULL);
}

bool ImageWriter::ComputeLazyFieldsForClassesVisitor(Class* c, void* /*arg*/) {
  Thread* self = Thread::Current();
  StackHandleScope<1> hs(self);
  mirror::Class::ComputeName(hs.NewHandle(c));
  return true;
}

void ImageWriter::ComputeEagerResolvedStringsCallback(Object* obj, void* arg) {
  if (!obj->GetClass()->IsStringClass()) {
    return;
  }
  mirror::String* string = obj->AsString();
  const uint16_t* utf16_string = string->GetCharArray()->GetData() + string->GetOffset();
  ClassLinker* class_linker = Runtime::Current()->GetClassLinker();
  ReaderMutexLock mu(Thread::Current(), *class_linker->DexLock());
  size_t dex_cache_count = class_linker->GetDexCacheCount();
  for (size_t i = 0; i < dex_cache_count; ++i) {
    DexCache* dex_cache = class_linker->GetDexCache(i);
    const DexFile& dex_file = *dex_cache->GetDexFile();
    const DexFile::StringId* string_id;
    if (UNLIKELY(string->GetLength() == 0)) {
      string_id = dex_file.FindStringId("");
    } else {
      string_id = dex_file.FindStringId(utf16_string);
    }
    if (string_id != nullptr) {
      // This string occurs in this dex file, assign the dex cache entry.
      uint32_t string_idx = dex_file.GetIndexForStringId(*string_id);
      if (dex_cache->GetResolvedString(string_idx) == NULL) {
        dex_cache->SetResolvedString(string_idx, string);
      }
    }
  }
}

void ImageWriter::ComputeEagerResolvedStrings() SHARED_LOCKS_REQUIRED(Locks::mutator_lock_) {
  ReaderMutexLock mu(Thread::Current(), *Locks::heap_bitmap_lock_);
  Runtime::Current()->GetHeap()->VisitObjects(ComputeEagerResolvedStringsCallback, this);
}

bool ImageWriter::IsImageClass(Class* klass) {
  std::string temp;
  return compiler_driver_.IsImageClass(klass->GetDescriptor(&temp));
}

struct NonImageClasses {
  ImageWriter* image_writer;
  std::set<std::string>* non_image_classes;
};

void ImageWriter::PruneNonImageClasses() {
  if (compiler_driver_.GetImageClasses() == NULL) {
    return;
  }
  Runtime* runtime = Runtime::Current();
  ClassLinker* class_linker = runtime->GetClassLinker();

  // Make a list of classes we would like to prune.
  std::set<std::string> non_image_classes;
  NonImageClasses context;
  context.image_writer = this;
  context.non_image_classes = &non_image_classes;
  class_linker->VisitClasses(NonImageClassesVisitor, &context);

  // Remove the undesired classes from the class roots.
  for (const std::string& it : non_image_classes) {
    class_linker->RemoveClass(it.c_str(), NULL);
  }

  // Clear references to removed classes from the DexCaches.
  ArtMethod* resolution_method = runtime->GetResolutionMethod();
  ReaderMutexLock mu(Thread::Current(), *class_linker->DexLock());
  size_t dex_cache_count = class_linker->GetDexCacheCount();
  for (size_t idx = 0; idx < dex_cache_count; ++idx) {
    DexCache* dex_cache = class_linker->GetDexCache(idx);
    for (size_t i = 0; i < dex_cache->NumResolvedTypes(); i++) {
      Class* klass = dex_cache->GetResolvedType(i);
      if (klass != NULL && !IsImageClass(klass)) {
        dex_cache->SetResolvedType(i, NULL);
      }
    }
    for (size_t i = 0; i < dex_cache->NumResolvedMethods(); i++) {
      ArtMethod* method = dex_cache->GetResolvedMethod(i);
      if (method != NULL && !IsImageClass(method->GetDeclaringClass())) {
        dex_cache->SetResolvedMethod(i, resolution_method);
      }
    }
    for (size_t i = 0; i < dex_cache->NumResolvedFields(); i++) {
      ArtField* field = dex_cache->GetResolvedField(i);
      if (field != NULL && !IsImageClass(field->GetDeclaringClass())) {
        dex_cache->SetResolvedField(i, NULL);
      }
    }
  }
}

bool ImageWriter::NonImageClassesVisitor(Class* klass, void* arg) {
  NonImageClasses* context = reinterpret_cast<NonImageClasses*>(arg);
  if (!context->image_writer->IsImageClass(klass)) {
    std::string temp;
    context->non_image_classes->insert(klass->GetDescriptor(&temp));
  }
  return true;
}

void ImageWriter::CheckNonImageClassesRemoved()
    SHARED_LOCKS_REQUIRED(Locks::mutator_lock_) {
  if (compiler_driver_.GetImageClasses() != nullptr) {
    gc::Heap* heap = Runtime::Current()->GetHeap();
    ReaderMutexLock mu(Thread::Current(), *Locks::heap_bitmap_lock_);
    heap->VisitObjects(CheckNonImageClassesRemovedCallback, this);
  }
}

void ImageWriter::CheckNonImageClassesRemovedCallback(Object* obj, void* arg) {
  ImageWriter* image_writer = reinterpret_cast<ImageWriter*>(arg);
  if (obj->IsClass()) {
    Class* klass = obj->AsClass();
    if (!image_writer->IsImageClass(klass)) {
      image_writer->DumpImageClasses();
      std::string temp;
      CHECK(image_writer->IsImageClass(klass)) << klass->GetDescriptor(&temp)
                                               << " " << PrettyDescriptor(klass);
    }
  }
}

void ImageWriter::DumpImageClasses() {
  const std::set<std::string>* image_classes = compiler_driver_.GetImageClasses();
  CHECK(image_classes != NULL);
  for (const std::string& image_class : *image_classes) {
    LOG(INFO) << " " << image_class;
  }
}

void ImageWriter::CalculateObjectOffsets(Object* obj) {
  DCHECK(obj != NULL);
  // if it is a string, we want to intern it if its not interned.
  if (obj->GetClass()->IsStringClass()) {
    // we must be an interned string that was forward referenced and already assigned
    if (IsImageOffsetAssigned(obj)) {
      DCHECK_EQ(obj, obj->AsString()->Intern());
      return;
    }
    mirror::String* const interned = obj->AsString()->Intern();
    if (obj != interned) {
      if (!IsImageOffsetAssigned(interned)) {
        // interned obj is after us, allocate its location early
        AssignImageOffset(interned);
      }
      // point those looking for this object to the interned version.
      SetImageOffset(obj, GetImageOffset(interned));
      return;
    }
    // else (obj == interned), nothing to do but fall through to the normal case
  }

  AssignImageOffset(obj);
}

ObjectArray<Object>* ImageWriter::CreateImageRoots() const {
  Runtime* runtime = Runtime::Current();
  ClassLinker* class_linker = runtime->GetClassLinker();
  Thread* self = Thread::Current();
  StackHandleScope<3> hs(self);
  Handle<Class> object_array_class(hs.NewHandle(
      class_linker->FindSystemClass(self, "[Ljava/lang/Object;")));

  // build an Object[] of all the DexCaches used in the source_space_.
  // Since we can't hold the dex lock when allocating the dex_caches
  // ObjectArray, we lock the dex lock twice, first to get the number
  // of dex caches first and then lock it again to copy the dex
  // caches. We check that the number of dex caches does not change.
  size_t dex_cache_count;
  {
    ReaderMutexLock mu(Thread::Current(), *class_linker->DexLock());
    dex_cache_count = class_linker->GetDexCacheCount();
  }
  Handle<ObjectArray<Object>> dex_caches(
      hs.NewHandle(ObjectArray<Object>::Alloc(self, object_array_class.Get(),
                                              dex_cache_count)));
  CHECK(dex_caches.Get() != nullptr) << "Failed to allocate a dex cache array.";
  {
    ReaderMutexLock mu(Thread::Current(), *class_linker->DexLock());
    CHECK_EQ(dex_cache_count, class_linker->GetDexCacheCount())
        << "The number of dex caches changed.";
    for (size_t i = 0; i < dex_cache_count; ++i) {
      dex_caches->Set<false>(i, class_linker->GetDexCache(i));
    }
  }

  // build an Object[] of the roots needed to restore the runtime
  Handle<ObjectArray<Object>> image_roots(hs.NewHandle(
      ObjectArray<Object>::Alloc(self, object_array_class.Get(), ImageHeader::kImageRootsMax)));
  image_roots->Set<false>(ImageHeader::kResolutionMethod, runtime->GetResolutionMethod());
  image_roots->Set<false>(ImageHeader::kImtConflictMethod, runtime->GetImtConflictMethod());
  image_roots->Set<false>(ImageHeader::kDefaultImt, runtime->GetDefaultImt());
  image_roots->Set<false>(ImageHeader::kCalleeSaveMethod,
                          runtime->GetCalleeSaveMethod(Runtime::kSaveAll));
  image_roots->Set<false>(ImageHeader::kRefsOnlySaveMethod,
                          runtime->GetCalleeSaveMethod(Runtime::kRefsOnly));
  image_roots->Set<false>(ImageHeader::kRefsAndArgsSaveMethod,
                          runtime->GetCalleeSaveMethod(Runtime::kRefsAndArgs));
  image_roots->Set<false>(ImageHeader::kDexCaches, dex_caches.Get());
  image_roots->Set<false>(ImageHeader::kClassRoots, class_linker->GetClassRoots());
  for (int i = 0; i < ImageHeader::kImageRootsMax; i++) {
    CHECK(image_roots->Get(i) != NULL);
  }
  return image_roots.Get();
}

// Walk instance fields of the given Class. Separate function to allow recursion on the super
// class.
void ImageWriter::WalkInstanceFields(mirror::Object* obj, mirror::Class* klass) {
  // Visit fields of parent classes first.
  StackHandleScope<1> hs(Thread::Current());
  Handle<mirror::Class> h_class(hs.NewHandle(klass));
  mirror::Class* super = h_class->GetSuperClass();
  if (super != nullptr) {
    WalkInstanceFields(obj, super);
  }
  //
  size_t num_reference_fields = h_class->NumReferenceInstanceFields();
  for (size_t i = 0; i < num_reference_fields; ++i) {
    mirror::ArtField* field = h_class->GetInstanceField(i);
    MemberOffset field_offset = field->GetOffset();
    mirror::Object* value = obj->GetFieldObject<mirror::Object>(field_offset);
    if (value != nullptr) {
      WalkFieldsInOrder(value);
    }
  }
}

// For an unvisited object, visit it then all its children found via fields.
void ImageWriter::WalkFieldsInOrder(mirror::Object* obj) {
  if (!IsImageOffsetAssigned(obj)) {
    // Walk instance fields of all objects
    StackHandleScope<2> hs(Thread::Current());
    Handle<mirror::Object> h_obj(hs.NewHandle(obj));
    Handle<mirror::Class> klass(hs.NewHandle(obj->GetClass()));
    // visit the object itself.
    CalculateObjectOffsets(h_obj.Get());
    WalkInstanceFields(h_obj.Get(), klass.Get());
    // Walk static fields of a Class.
    if (h_obj->IsClass()) {
      size_t num_static_fields = klass->NumReferenceStaticFields();
      for (size_t i = 0; i < num_static_fields; ++i) {
        mirror::ArtField* field = klass->GetStaticField(i);
        MemberOffset field_offset = field->GetOffset();
        mirror::Object* value = h_obj->GetFieldObject<mirror::Object>(field_offset);
        if (value != nullptr) {
          WalkFieldsInOrder(value);
        }
      }
    } else if (h_obj->IsObjectArray()) {
      // Walk elements of an object array.
      int32_t length = h_obj->AsObjectArray<mirror::Object>()->GetLength();
      for (int32_t i = 0; i < length; i++) {
        mirror::ObjectArray<mirror::Object>* obj_array = h_obj->AsObjectArray<mirror::Object>();
        mirror::Object* value = obj_array->Get(i);
        if (value != nullptr) {
          WalkFieldsInOrder(value);
        }
      }
    }
  }
}

void ImageWriter::WalkFieldsCallback(mirror::Object* obj, void* arg) {
  ImageWriter* writer = reinterpret_cast<ImageWriter*>(arg);
  DCHECK(writer != nullptr);
  writer->WalkFieldsInOrder(obj);
}

void ImageWriter::CalculateNewObjectOffsets(size_t oat_loaded_size, size_t oat_data_offset) {
  CHECK_NE(0U, oat_loaded_size);
  Thread* self = Thread::Current();
  StackHandleScope<1> hs(self);
  Handle<ObjectArray<Object>> image_roots(hs.NewHandle(CreateImageRoots()));

  gc::Heap* heap = Runtime::Current()->GetHeap();
  DCHECK_EQ(0U, image_end_);

  // Leave space for the header, but do not write it yet, we need to
  // know where image_roots is going to end up
  image_end_ += RoundUp(sizeof(ImageHeader), 8);  // 64-bit-alignment

  {
    WriterMutexLock mu(self, *Locks::heap_bitmap_lock_);
    // TODO: Image spaces only?
    const char* old = self->StartAssertNoThreadSuspension("ImageWriter");
    DCHECK_LT(image_end_, image_->Size());
    // Clear any pre-existing monitors which may have been in the monitor words.
    heap->VisitObjects(WalkFieldsCallback, this);
    self->EndAssertNoThreadSuspension(old);
  }

  const byte* oat_file_begin = image_begin_ + RoundUp(image_end_, kPageSize);
  const byte* oat_file_end = oat_file_begin + oat_loaded_size;
  oat_data_begin_ = oat_file_begin + oat_data_offset;
  const byte* oat_data_end = oat_data_begin_ + oat_file_->Size();

  // Return to write header at start of image with future location of image_roots. At this point,
  // image_end_ is the size of the image (excluding bitmaps).
  const size_t heap_bytes_per_bitmap_byte = kBitsPerByte * kObjectAlignment;
  const size_t bitmap_bytes = RoundUp(image_end_, heap_bytes_per_bitmap_byte) /
      heap_bytes_per_bitmap_byte;
  ImageHeader image_header(PointerToLowMemUInt32(image_begin_),
                           static_cast<uint32_t>(image_end_),
                           RoundUp(image_end_, kPageSize),
                           RoundUp(bitmap_bytes, kPageSize),
                           PointerToLowMemUInt32(GetImageAddress(image_roots.Get())),
                           oat_file_->GetOatHeader().GetChecksum(),
                           PointerToLowMemUInt32(oat_file_begin),
                           PointerToLowMemUInt32(oat_data_begin_),
                           PointerToLowMemUInt32(oat_data_end),
                           PointerToLowMemUInt32(oat_file_end));
  memcpy(image_->Begin(), &image_header, sizeof(image_header));

  // Note that image_end_ is left at end of used space
}

void ImageWriter::CopyAndFixupObjects()
    SHARED_LOCKS_REQUIRED(Locks::mutator_lock_) {
  Thread* self = Thread::Current();
  const char* old_cause = self->StartAssertNoThreadSuspension("ImageWriter");
  gc::Heap* heap = Runtime::Current()->GetHeap();
  // TODO: heap validation can't handle this fix up pass
  heap->DisableObjectValidation();
  // TODO: Image spaces only?
  WriterMutexLock mu(self, *Locks::heap_bitmap_lock_);
  heap->VisitObjects(CopyAndFixupObjectsCallback, this);
  // Fix up the object previously had hash codes.
  for (const std::pair<mirror::Object*, uint32_t>& hash_pair : saved_hashes_) {
    hash_pair.first->SetLockWord(LockWord::FromHashCode(hash_pair.second), false);
  }
  saved_hashes_.clear();
  self->EndAssertNoThreadSuspension(old_cause);
}

void ImageWriter::CopyAndFixupObjectsCallback(Object* obj, void* arg) {
  DCHECK(obj != nullptr);
  DCHECK(arg != nullptr);
  ImageWriter* image_writer = reinterpret_cast<ImageWriter*>(arg);
  // see GetLocalAddress for similar computation
  size_t offset = image_writer->GetImageOffset(obj);
  byte* dst = image_writer->image_->Begin() + offset;
  const byte* src = reinterpret_cast<const byte*>(obj);
  size_t n = obj->SizeOf();
  DCHECK_LT(offset + n, image_writer->image_->Size());
  memcpy(dst, src, n);
  Object* copy = reinterpret_cast<Object*>(dst);
  // Write in a hash code of objects which have inflated monitors or a hash code in their monitor
  // word.
  copy->SetLockWord(LockWord(), false);
  image_writer->FixupObject(obj, copy);
}

class FixupVisitor {
 public:
  FixupVisitor(ImageWriter* image_writer, Object* copy) : image_writer_(image_writer), copy_(copy) {
  }

  void operator()(Object* obj, MemberOffset offset, bool /*is_static*/) const
      EXCLUSIVE_LOCKS_REQUIRED(Locks::mutator_lock_, Locks::heap_bitmap_lock_) {
    Object* ref = obj->GetFieldObject<Object, kVerifyNone>(offset);
    // Use SetFieldObjectWithoutWriteBarrier to avoid card marking since we are writing to the
    // image.
    copy_->SetFieldObjectWithoutWriteBarrier<false, true, kVerifyNone>(
        offset, image_writer_->GetImageAddress(ref));
  }

  // java.lang.ref.Reference visitor.
  void operator()(mirror::Class* /*klass*/, mirror::Reference* ref) const
      SHARED_LOCKS_REQUIRED(Locks::mutator_lock_)
      EXCLUSIVE_LOCKS_REQUIRED(Locks::heap_bitmap_lock_) {
    copy_->SetFieldObjectWithoutWriteBarrier<false, true, kVerifyNone>(
        mirror::Reference::ReferentOffset(), image_writer_->GetImageAddress(ref->GetReferent()));
  }

 protected:
  ImageWriter* const image_writer_;
  mirror::Object* const copy_;
};

class FixupClassVisitor FINAL : public FixupVisitor {
 public:
  FixupClassVisitor(ImageWriter* image_writer, Object* copy) : FixupVisitor(image_writer, copy) {
  }

  void operator()(Object* obj, MemberOffset offset, bool /*is_static*/) const
      EXCLUSIVE_LOCKS_REQUIRED(Locks::mutator_lock_, Locks::heap_bitmap_lock_) {
    DCHECK(obj->IsClass());
    FixupVisitor::operator()(obj, offset, false);

    if (offset.Uint32Value() < mirror::Class::EmbeddedVTableOffset().Uint32Value()) {
      return;
    }
  }

  void operator()(mirror::Class* /*klass*/, mirror::Reference* ref) const
      SHARED_LOCKS_REQUIRED(Locks::mutator_lock_)
      EXCLUSIVE_LOCKS_REQUIRED(Locks::heap_bitmap_lock_) {
    LOG(FATAL) << "Reference not expected here.";
  }
};

void ImageWriter::FixupObject(Object* orig, Object* copy) {
  DCHECK(orig != nullptr);
  DCHECK(copy != nullptr);
  if (kUseBakerOrBrooksReadBarrier) {
    orig->AssertReadBarrierPointer();
    if (kUseBrooksReadBarrier) {
      // Note the address 'copy' isn't the same as the image address of 'orig'.
      copy->SetReadBarrierPointer(GetImageAddress(orig));
      DCHECK_EQ(copy->GetReadBarrierPointer(), GetImageAddress(orig));
    }
  }
  if (orig->IsClass() && orig->AsClass()->ShouldHaveEmbeddedImtAndVTable()) {
    FixupClassVisitor visitor(this, copy);
    orig->VisitReferences<true /*visit class*/>(visitor, visitor);
  } else {
    FixupVisitor visitor(this, copy);
    orig->VisitReferences<true /*visit class*/>(visitor, visitor);
  }
  if (orig->IsArtMethod<kVerifyNone>()) {
    FixupMethod(orig->AsArtMethod<kVerifyNone>(), down_cast<ArtMethod*>(copy));
  }
}

const byte* ImageWriter::GetQuickCode(mirror::ArtMethod* method, bool* quick_is_interpreted) {
  DCHECK(!method->IsResolutionMethod() && !method->IsImtConflictMethod() &&
         !method->IsAbstract()) << PrettyMethod(method);

  // Use original code if it exists. Otherwise, set the code pointer to the resolution
  // trampoline.

  // Quick entrypoint:
  const byte* quick_code = GetOatAddress(method->GetQuickOatCodeOffset());
  *quick_is_interpreted = false;
  if (quick_code != nullptr &&
      (!method->IsStatic() || method->IsConstructor() || method->GetDeclaringClass()->IsInitialized())) {
    // We have code for a non-static or initialized method, just use the code.
  } else if (quick_code == nullptr && method->IsNative() &&
      (!method->IsStatic() || method->GetDeclaringClass()->IsInitialized())) {
    // Non-static or initialized native method missing compiled code, use generic JNI version.
    quick_code = GetOatAddress(quick_generic_jni_trampoline_offset_);
  } else if (quick_code == nullptr && !method->IsNative()) {
    // We don't have code at all for a non-native method, use the interpreter.
    quick_code = GetOatAddress(quick_to_interpreter_bridge_offset_);
    *quick_is_interpreted = true;
  } else {
    CHECK(!method->GetDeclaringClass()->IsInitialized());
    // We have code for a static method, but need to go through the resolution stub for class
    // initialization.
    quick_code = GetOatAddress(quick_resolution_trampoline_offset_);
  }
  return quick_code;
}

const byte* ImageWriter::GetQuickEntryPoint(mirror::ArtMethod* method) {
  // Calculate the quick entry point following the same logic as FixupMethod() below.
  // The resolution method has a special trampoline to call.
  if (UNLIKELY(method == Runtime::Current()->GetResolutionMethod())) {
    return GetOatAddress(quick_resolution_trampoline_offset_);
  } else if (UNLIKELY(method == Runtime::Current()->GetImtConflictMethod())) {
    return GetOatAddress(quick_imt_conflict_trampoline_offset_);
  } else {
    // We assume all methods have code. If they don't currently then we set them to the use the
    // resolution trampoline. Abstract methods never have code and so we need to make sure their
    // use results in an AbstractMethodError. We use the interpreter to achieve this.
    if (UNLIKELY(method->IsAbstract())) {
      return GetOatAddress(quick_to_interpreter_bridge_offset_);
    } else {
      bool quick_is_interpreted;
      return GetQuickCode(method, &quick_is_interpreted);
    }
  }
}

void ImageWriter::FixupMethod(ArtMethod* orig, ArtMethod* copy) {
  // OatWriter replaces the code_ with an offset value. Here we re-adjust to a pointer relative to
  // oat_begin_

  // The resolution method has a special trampoline to call.
  if (UNLIKELY(orig == Runtime::Current()->GetResolutionMethod())) {
#if defined(ART_USE_PORTABLE_COMPILER)
    copy->SetEntryPointFromPortableCompiledCode<kVerifyNone>(GetOatAddress(portable_resolution_trampoline_offset_));
#endif
    copy->SetEntryPointFromQuickCompiledCode<kVerifyNone>(GetOatAddress(quick_resolution_trampoline_offset_));
  } else if (UNLIKELY(orig == Runtime::Current()->GetImtConflictMethod())) {
#if defined(ART_USE_PORTABLE_COMPILER)
    copy->SetEntryPointFromPortableCompiledCode<kVerifyNone>(GetOatAddress(portable_imt_conflict_trampoline_offset_));
#endif
    copy->SetEntryPointFromQuickCompiledCode<kVerifyNone>(GetOatAddress(quick_imt_conflict_trampoline_offset_));
  } else {
    // We assume all methods have code. If they don't currently then we set them to the use the
    // resolution trampoline. Abstract methods never have code and so we need to make sure their
    // use results in an AbstractMethodError. We use the interpreter to achieve this.
    if (UNLIKELY(orig->IsAbstract())) {
#if defined(ART_USE_PORTABLE_COMPILER)
      copy->SetEntryPointFromPortableCompiledCode<kVerifyNone>(GetOatAddress(portable_to_interpreter_bridge_offset_));
#endif
<<<<<<< HEAD
      copy->SetEntryPointFromInterpreter((EntryPointFromInterpreter*)
      GetOatAddress(interpreter_to_interpreter_bridge_offset_));
    } else {
      copy->SetEntryPointFromInterpreter((EntryPointFromInterpreter*)
      GetOatAddress(interpreter_to_compiled_code_bridge_offset_));
      // Use original code if it exists. Otherwise, set the code pointer to the resolution
      // trampoline.
      const byte* code = GetOatAddress(orig->GetOatCodeOffset());
      if (code != NULL) {
        copy->SetEntryPointFromCompiledCode(code);
      } else {
=======
      copy->SetEntryPointFromQuickCompiledCode<kVerifyNone>(GetOatAddress(quick_to_interpreter_bridge_offset_));
      copy->SetEntryPointFromInterpreter<kVerifyNone>(reinterpret_cast<EntryPointFromInterpreter*>
          (const_cast<byte*>(GetOatAddress(interpreter_to_interpreter_bridge_offset_))));
    } else {
      bool quick_is_interpreted;
      const byte* quick_code = GetQuickCode(orig, &quick_is_interpreted);
      copy->SetEntryPointFromQuickCompiledCode<kVerifyNone>(quick_code);

      // Portable entrypoint:
      bool portable_is_interpreted = false;
>>>>>>> e016182a
#if defined(ART_USE_PORTABLE_COMPILER)
      const byte* portable_code = GetOatAddress(orig->GetPortableOatCodeOffset());
      if (portable_code != nullptr &&
          (!orig->IsStatic() || orig->IsConstructor() || orig->GetDeclaringClass()->IsInitialized())) {
        // We have code for a non-static or initialized method, just use the code.
      } else if (portable_code == nullptr && orig->IsNative() &&
          (!orig->IsStatic() || orig->GetDeclaringClass()->IsInitialized())) {
        // Non-static or initialized native method missing compiled code, use generic JNI version.
        // TODO: generic JNI support for LLVM.
        portable_code = GetOatAddress(portable_resolution_trampoline_offset_);
      } else if (portable_code == nullptr && !orig->IsNative()) {
        // We don't have code at all for a non-native method, use the interpreter.
        portable_code = GetOatAddress(portable_to_interpreter_bridge_offset_);
        portable_is_interpreted = true;
      } else {
        CHECK(!orig->GetDeclaringClass()->IsInitialized());
        // We have code for a static method, but need to go through the resolution stub for class
        // initialization.
        portable_code = GetOatAddress(portable_resolution_trampoline_offset_);
      }
      copy->SetEntryPointFromPortableCompiledCode<kVerifyNone>(portable_code);
#endif
      // JNI entrypoint:
      if (orig->IsNative()) {
        // The native method's pointer is set to a stub to lookup via dlsym.
        // Note this is not the code_ pointer, that is handled above.
        copy->SetNativeMethod<kVerifyNone>(GetOatAddress(jni_dlsym_lookup_offset_));
      } else {
        // Normal (non-abstract non-native) methods have various tables to relocate.
        uint32_t native_gc_map_offset = orig->GetOatNativeGcMapOffset();
        const byte* native_gc_map = GetOatAddress(native_gc_map_offset);
        copy->SetNativeGcMap<kVerifyNone>(reinterpret_cast<const uint8_t*>(native_gc_map));
      }

      // Interpreter entrypoint:
      // Set the interpreter entrypoint depending on whether there is compiled code or not.
      uint32_t interpreter_code = (quick_is_interpreted && portable_is_interpreted)
          ? interpreter_to_interpreter_bridge_offset_
          : interpreter_to_compiled_code_bridge_offset_;
      copy->SetEntryPointFromInterpreter<kVerifyNone>(
          reinterpret_cast<EntryPointFromInterpreter*>(
              const_cast<byte*>(GetOatAddress(interpreter_code))));
    }
  }
}

static OatHeader* GetOatHeaderFromElf(ElfFile* elf) {
  Elf32_Shdr* data_sec = elf->FindSectionByName(".rodata");
  if (data_sec == nullptr) {
    return nullptr;
  }
  return reinterpret_cast<OatHeader*>(elf->Begin() + data_sec->sh_offset);
}

void ImageWriter::PatchOatCodeAndMethods(File* elf_file) {
  std::string error_msg;
  std::unique_ptr<ElfFile> elf(ElfFile::Open(elf_file, PROT_READ|PROT_WRITE,
                                             MAP_SHARED, &error_msg));
  if (elf.get() == nullptr) {
    LOG(FATAL) << "Unable patch oat file: " << error_msg;
    return;
  }
  if (!ElfPatcher::Patch(&compiler_driver_, elf.get(), oat_file_,
                         reinterpret_cast<uintptr_t>(oat_data_begin_),
                         GetImageAddressCallback, reinterpret_cast<void*>(this),
                         &error_msg)) {
    LOG(FATAL) << "unable to patch oat file: " << error_msg;
    return;
  }
  OatHeader* oat_header = GetOatHeaderFromElf(elf.get());
  CHECK(oat_header != nullptr);
  CHECK(oat_header->IsValid());

  ImageHeader* image_header = reinterpret_cast<ImageHeader*>(image_->Begin());
  image_header->SetOatChecksum(oat_header->GetChecksum());
}

}  // namespace art<|MERGE_RESOLUTION|>--- conflicted
+++ resolved
@@ -756,19 +756,6 @@
 #if defined(ART_USE_PORTABLE_COMPILER)
       copy->SetEntryPointFromPortableCompiledCode<kVerifyNone>(GetOatAddress(portable_to_interpreter_bridge_offset_));
 #endif
-<<<<<<< HEAD
-      copy->SetEntryPointFromInterpreter((EntryPointFromInterpreter*)
-      GetOatAddress(interpreter_to_interpreter_bridge_offset_));
-    } else {
-      copy->SetEntryPointFromInterpreter((EntryPointFromInterpreter*)
-      GetOatAddress(interpreter_to_compiled_code_bridge_offset_));
-      // Use original code if it exists. Otherwise, set the code pointer to the resolution
-      // trampoline.
-      const byte* code = GetOatAddress(orig->GetOatCodeOffset());
-      if (code != NULL) {
-        copy->SetEntryPointFromCompiledCode(code);
-      } else {
-=======
       copy->SetEntryPointFromQuickCompiledCode<kVerifyNone>(GetOatAddress(quick_to_interpreter_bridge_offset_));
       copy->SetEntryPointFromInterpreter<kVerifyNone>(reinterpret_cast<EntryPointFromInterpreter*>
           (const_cast<byte*>(GetOatAddress(interpreter_to_interpreter_bridge_offset_))));
@@ -779,7 +766,6 @@
 
       // Portable entrypoint:
       bool portable_is_interpreted = false;
->>>>>>> e016182a
 #if defined(ART_USE_PORTABLE_COMPILER)
       const byte* portable_code = GetOatAddress(orig->GetPortableOatCodeOffset());
       if (portable_code != nullptr &&
