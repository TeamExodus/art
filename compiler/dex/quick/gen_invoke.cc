--- conflicted
+++ resolved
@@ -1694,149 +1694,6 @@
   return true;
 }
 
-<<<<<<< HEAD
-bool Mir2Lir::GenIntrinsic(CallInfo* info) {
-  if (info->opt_flags & MIR_INLINED) {
-    return false;
-  }
-  /*
-   * TODO: move these to a target-specific structured constant array
-   * and use a generic match function.  The list of intrinsics may be
-   * slightly different depending on target.
-   * TODO: Fold this into a matching function that runs during
-   * basic block building.  This should be part of the action for
-   * small method inlining and recognition of the special object init
-   * method.  By doing this during basic block construction, we can also
-   * take advantage of/generate new useful dataflow info.
-   */
-  StringPiece tgt_methods_declaring_class(
-      cu_->dex_file->GetMethodDeclaringClassDescriptor(cu_->dex_file->GetMethodId(info->index)));
-  if (tgt_methods_declaring_class.starts_with("Ljava/lang/Double;")) {
-    std::string tgt_method(PrettyMethod(info->index, *cu_->dex_file));
-    if (tgt_method == "long java.lang.Double.doubleToRawLongBits(double)") {
-      return GenInlinedDoubleCvt(info);
-    }
-    if (tgt_method == "double java.lang.Double.longBitsToDouble(long)") {
-      return GenInlinedDoubleCvt(info);
-    }
-  } else if (tgt_methods_declaring_class.starts_with("Ljava/lang/Float;")) {
-    std::string tgt_method(PrettyMethod(info->index, *cu_->dex_file));
-    if (tgt_method == "int java.lang.Float.floatToRawIntBits(float)") {
-      return GenInlinedFloatCvt(info);
-    }
-    if (tgt_method == "float java.lang.Float.intBitsToFloat(int)") {
-      return GenInlinedFloatCvt(info);
-    }
-  } else if (tgt_methods_declaring_class.starts_with("Ljava/lang/Math;") ||
-             tgt_methods_declaring_class.starts_with("Ljava/lang/StrictMath;")) {
-    std::string tgt_method(PrettyMethod(info->index, *cu_->dex_file));
-    if (tgt_method == "int java.lang.Math.abs(int)" ||
-        tgt_method == "int java.lang.StrictMath.abs(int)") {
-      return GenInlinedAbsInt(info);
-    }
-    if (tgt_method == "long java.lang.Math.abs(long)" ||
-        tgt_method == "long java.lang.StrictMath.abs(long)") {
-      return GenInlinedAbsLong(info);
-    }
-    if (tgt_method == "int java.lang.Math.max(int, int)" ||
-        tgt_method == "int java.lang.StrictMath.max(int, int)") {
-      return GenInlinedMinMaxInt(info, false /* is_min */);
-    }
-    if (tgt_method == "int java.lang.Math.min(int, int)" ||
-        tgt_method == "int java.lang.StrictMath.min(int, int)") {
-      return GenInlinedMinMaxInt(info, true /* is_min */);
-    }
-    if (tgt_method == "double java.lang.Math.sqrt(double)" ||
-        tgt_method == "double java.lang.StrictMath.sqrt(double)") {
-      return GenInlinedSqrt(info);
-    }
-  } else if (tgt_methods_declaring_class.starts_with("Ljava/lang/String;")) {
-    std::string tgt_method(PrettyMethod(info->index, *cu_->dex_file));
-    if (tgt_method == "char java.lang.String.charAt(int)") {
-      return GenInlinedCharAt(info);
-    }
-    if (tgt_method == "int java.lang.String.compareTo(java.lang.String)") {
-      return GenInlinedStringCompareTo(info);
-    }
-    if (tgt_method == "boolean java.lang.String.is_empty()") {
-      return GenInlinedStringIsEmptyOrLength(info, true /* is_empty */);
-    }
-    if (tgt_method == "int java.lang.String.index_of(int, int)") {
-      return GenInlinedIndexOf(info, false /* base 0 */);
-    }
-    if (tgt_method == "int java.lang.String.index_of(int)") {
-      return GenInlinedIndexOf(info, true /* base 0 */);
-    }
-    if (tgt_method == "int java.lang.String.length()") {
-      return GenInlinedStringIsEmptyOrLength(info, false /* is_empty */);
-    }
-  } else if (tgt_methods_declaring_class.starts_with("Ljava/lang/Thread;")) {
-    std::string tgt_method(PrettyMethod(info->index, *cu_->dex_file));
-    if (tgt_method == "java.lang.Thread java.lang.Thread.currentThread()") {
-      return GenInlinedCurrentThread(info);
-    }
-  } else if (tgt_methods_declaring_class.starts_with("Lsun/misc/Unsafe;")) {
-    std::string tgt_method(PrettyMethod(info->index, *cu_->dex_file));
-    if (tgt_method == "boolean sun.misc.Unsafe.compareAndSwapInt(java.lang.Object, long, int, int)") {
-      return GenInlinedCas32(info, false);
-    }
-    if (tgt_method == "boolean sun.misc.Unsafe.compareAndSwapObject(java.lang.Object, long, java.lang.Object, java.lang.Object)") {
-      return GenInlinedCas32(info, true);
-    }
-    if (tgt_method == "int sun.misc.Unsafe.getInt(java.lang.Object, long)") {
-      return GenInlinedUnsafeGet(info, false /* is_long */, false /* is_volatile */);
-    }
-    if (tgt_method == "int sun.misc.Unsafe.getIntVolatile(java.lang.Object, long)") {
-      return GenInlinedUnsafeGet(info, false /* is_long */, true /* is_volatile */);
-    }
-    if (tgt_method == "void sun.misc.Unsafe.putInt(java.lang.Object, long, int)") {
-      return GenInlinedUnsafePut(info, false /* is_long */, false /* is_object */,
-                                 false /* is_volatile */, false /* is_ordered */);
-    }
-    if (tgt_method == "void sun.misc.Unsafe.putIntVolatile(java.lang.Object, long, int)") {
-      return GenInlinedUnsafePut(info, false /* is_long */, false /* is_object */,
-                                 true /* is_volatile */, false /* is_ordered */);
-    }
-    if (tgt_method == "void sun.misc.Unsafe.putOrderedInt(java.lang.Object, long, int)") {
-      return GenInlinedUnsafePut(info, false /* is_long */, false /* is_object */,
-                                 false /* is_volatile */, true /* is_ordered */);
-    }
-    if (tgt_method == "long sun.misc.Unsafe.getLong(java.lang.Object, long)") {
-      return GenInlinedUnsafeGet(info, true /* is_long */, false /* is_volatile */);
-    }
-    if (tgt_method == "long sun.misc.Unsafe.getLongVolatile(java.lang.Object, long)") {
-      return GenInlinedUnsafeGet(info, true /* is_long */, true /* is_volatile */);
-    }
-    if (tgt_method == "void sun.misc.Unsafe.putLong(java.lang.Object, long, long)") {
-      return GenInlinedUnsafePut(info, true /* is_long */, false /* is_object */,
-                                 false /* is_volatile */, false /* is_ordered */);
-    }
-    if (tgt_method == "void sun.misc.Unsafe.putLongVolatile(java.lang.Object, long, long)") {
-      return GenInlinedUnsafePut(info, true /* is_long */, false /* is_object */,
-                                 true /* is_volatile */, false /* is_ordered */);
-    }
-    if (tgt_method == "void sun.misc.Unsafe.putOrderedLong(java.lang.Object, long, long)") {
-      return GenInlinedUnsafePut(info, true /* is_long */, false /* is_object */,
-                                 false /* is_volatile */, true /* is_ordered */);
-    }
-    if (tgt_method == "java.lang.Object sun.misc.Unsafe.getObject(java.lang.Object, long)") {
-      return GenInlinedUnsafeGet(info, false /* is_long */, false /* is_volatile */);
-    }
-    if (tgt_method == "java.lang.Object sun.misc.Unsafe.getObjectVolatile(java.lang.Object, long)") {
-      return GenInlinedUnsafeGet(info, false /* is_long */, true /* is_volatile */);
-    }
-    if (tgt_method == "void sun.misc.Unsafe.putObject(java.lang.Object, long, java.lang.Object)") {
-      return GenInlinedUnsafePut(info, false /* is_long */, true /* is_object */,
-                                 false /* is_volatile */, false /* is_ordered */);
-    }
-    if (tgt_method == "void sun.misc.Unsafe.putObjectVolatile(java.lang.Object, long, java.lang.Object)") {
-      return GenInlinedUnsafePut(info, false /* is_long */, true /* is_object */,
-                                 true /* is_volatile */, false /* is_ordered */);
-    }
-    if (tgt_method == "void sun.misc.Unsafe.putOrderedObject(java.lang.Object, long, java.lang.Object)") {
-      return GenInlinedUnsafePut(info, false /* is_long */, true /* is_object */,
-                                 false /* is_volatile */, true /* is_ordered */);
-=======
 void Mir2Lir::GenInvoke(CallInfo* info) {
   if ((info->opt_flags & MIR_INLINED) != 0) {
     // Already inlined but we may still need the null check.
@@ -1845,7 +1702,6 @@
          (info->opt_flags & MIR_IGNORE_NULL_CHECK) == 0))  {
       RegLocation rl_obj = LoadValue(info->args[0], kRefReg);
       GenNullCheck(rl_obj.reg);
->>>>>>> e016182a
     }
     return;
   }
